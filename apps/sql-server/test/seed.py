--- conflicted
+++ resolved
@@ -297,14 +297,9 @@
     DB_PORT = int(os.getenv("DB_PORT", "55555"))
     DB_USER = os.getenv("DB_USER", "admin")
     DB_PASS = os.getenv("DB_PASS", "admin")
-<<<<<<< HEAD
     CA_CERT = os.getenv("CA_CERT", None)
-    return Connector(host=DB_HOST, user=DB_USER, port=DB_PORT, password=DB_PASS, ca_cert=CA_CERT)
-
-=======
     USE_SSL = str_to_bool(os.getenv("USE_SSL", "true"))
-    return Connector(host=DB_HOST, user=DB_USER, port=DB_PORT, password=DB_PASS, use_ssl=USE_SSL)
->>>>>>> c4af6905
+    return Connector(host=DB_HOST, user=DB_USER, port=DB_PORT, password=DB_PASS, ca_cert=CA_CERT, use_ssl=USE_SSL)
 
 
 if __name__ == "__main__":
