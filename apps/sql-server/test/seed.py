from aperturedb.CommonLibrary import execute_query
from aperturedb.Connector import Connector
from itertools import product
import os
import numpy as np
import requests
import base64
from typing import Dict, List

np.random.seed(42)  # Seed for reproducibility


def strip_null(d):
    """
    Strip null values from a dictionary.
    """
    return {k: v for k, v in d.items() if v is not None}


def load_constraints_testdata(client):
    """
    Create some test data for the constraint suite.
    """
    boolean_values = [None, False, True]
    number_values = [None, 0, 1, 2]
    string_values = [None, "", "a", "b", "c"]

    query = []
    for b, n, s in product(boolean_values, number_values, string_values):
        query.append({"AddEntity": {"class": "TestRow",
                                    "properties": strip_null({
                                        "b": b,
                                        "n": n,
                                        "s": s
                                    })}})

    ref = 1
    for i in range(5):
        query.append({"AddEntity": {"class": "SourceNode",
                                    "properties": {"source_key": i},
                                    "_ref": ref,
                                    }})
        query.append({"AddEntity": {"class": "DestinationNode",
                                    "properties": {"destination_key": i},
                                    "_ref": ref + 1,
                                    }})
        query.append({"AddConnection": {
            "src": ref,
            "dst": ref + 1,
            "class": "edge",
            "properties": {"edge_key": i},
        }})
        ref += 2

    execute_query(client, query)


TEXTS = [
    "A group of people hiking through a forest trail.",
    "A cat sitting on a windowsill looking outside.",
    "A busy city street during rush hour.",
    "A child blowing bubbles in a park.",
    "A plate of fresh sushi on a wooden table.",
    "A mountain landscape at sunrise.",
    "A cyclist riding along a coastal road.",
    "A dog playing fetch with its owner.",
    "A close-up of colorful autumn leaves.",
    "A family enjoying a picnic by the lake."
]

# Tests will assume 512 dimensions
IMAGE_MODELS = [
    {"provider": "clip", "model": "ViT-B/16",
        "corpus": "openai", "dimensions": 512},
    {"provider": "openclip", "model": "ViT-B-32",
        "corpus": "laion2b_s34b_b79k", "dimensions": 512}
]

# Tests will assume 512 dimensions
TEXT_MODELS = [
    {"provider": "clip", "model": "ViT-B/16",
        "corpus": "openai", "dimensions": 512},
    {"provider": "openclip", "model": "ViT-B-32",
        "corpus": "laion2b_s34b_b79k", "dimensions": 512}
]


def random_images(n=10):
    """
    Generate a list of random images for testing.
    """
    images = []
    for _ in range(n):
        width = np.random.randint(100, 500)
        height = np.random.randint(100, 500)
        format = np.random.choice(['JPEG', 'PNG'])
        image = np.random.randint(0, 256, (height, width, 3), dtype=np.uint8)
        from PIL import Image
        from io import BytesIO
        img_byte_arr = BytesIO()
        Image.fromarray(image).save(img_byte_arr, format=format)
        images.append(img_byte_arr.getvalue())
    return images


def random_embedding(dimensions):
    """
    Generate a random embedding vector.
    """
    return np.random.rand(dimensions).astype(np.float32).tobytes()


def load_text_descriptors_testdata(client):
    """
    Create some test data for the text descriptor suite.
    """
    query = []
    blobs = []

    for i, model in enumerate(TEXT_MODELS):
        set_name = f"TestText_{i}"
        query.append({
            "AddDescriptorSet": {
                "name": set_name,
                "properties": {
                    "description": "Test set for descriptor suite",
                    "embeddings_provider": model["provider"],
                    "embeddings_model": model["model"],
                    "embeddings_pretrained": model["corpus"],
                },
                "dimensions": model["dimensions"],
                "metric": "CS",
            }
        })

        # https://github.com/aperture-data/athena/issues/1738
        status, _, _ = execute_query(client, query, blobs)
        assert status == 0
        query = []
        blobs = []

        for text in TEXTS:
            embedding = random_embedding(model["dimensions"])
            query.append({
                "AddDescriptor": {
                    "set": set_name,
                    "properties": {
                        "text": text,
                    }
                }
            })
            blobs.append(embedding)

    status, _, _ = execute_query(client, query, blobs)
    assert status == 0


def load_images_testdata(client):
    """
    Create some test data for the image descriptor suite.
    """
    query = []
    blobs = []

    images = random_images(10)

    for i, model in enumerate(IMAGE_MODELS):
        set_name = f"TestImage_{i}"
        query.append({
            "AddDescriptorSet": {
                "name": set_name,
                "properties": {
                    "description": "Test set for descriptor suite",
                    "embeddings_provider": model["provider"],
                    "embeddings_model": model["model"],
                    "embeddings_pretrained": model["corpus"],
                },
                "dimensions": model["dimensions"],
                "metric": "CS",
            }
        })

        status, _, _ = execute_query(client, query, blobs)
        assert status == 0
        query = []
        blobs = []

        for image in images:
            embedding = random_embedding(model["dimensions"])
            ref = len(query) + 1
            query.extend([
                {
                    "AddImage": {
                        "_ref": ref,
                    }
                },
                {
                    "AddDescriptor": {
                        "set": set_name,
                        "connect": {"ref": ref},
                    }
                }
            ])
            blobs.append(image)
            blobs.append(embedding)

    status, _, _ = execute_query(client, query, blobs)
    assert status == 0


if __name__ == "__main__":
    DB_HOST = os.getenv("DB_HOST", "aperturedb")
    DB_PORT = int(os.getenv("DB_PORT", "55555"))
    DB_USER = os.getenv("DB_USER", "admin")
    DB_PASS = os.getenv("DB_PASS", "admin")
    print(f"{DB_HOST=}, {DB_PORT=}, {DB_USER=}, {DB_PASS}")
    client = Connector(host=DB_HOST, user=DB_USER,
                       port=DB_PORT, password=DB_PASS)

    print(f"host={client.host}")
    load_constraints_testdata(client)
    load_text_descriptors_testdata(client)
    load_images_testdata(client)
    print("Test data loaded successfully.")

<<<<<<< HEAD
    _, results, _ = execute_query(client, [{"GetSchema": {}}])

=======
    _, results, _ = execute_query(
        client, [{"GetSchema": {}}]
    )
>>>>>>> 980f9fcb
    print("Loaded test data:", results)<|MERGE_RESOLUTION|>--- conflicted
+++ resolved
@@ -223,12 +223,6 @@
     load_images_testdata(client)
     print("Test data loaded successfully.")
 
-<<<<<<< HEAD
     _, results, _ = execute_query(client, [{"GetSchema": {}}])
 
-=======
-    _, results, _ = execute_query(
-        client, [{"GetSchema": {}}]
-    )
->>>>>>> 980f9fcb
     print("Loaded test data:", results)