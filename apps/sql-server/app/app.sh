--- conflicted
+++ resolved
@@ -27,7 +27,6 @@
 
 # Set the password for the default 'postgres' user
 echo "Setting postgres password..."
-<<<<<<< HEAD
 su - postgres -c "set -e ; psql  --set ON_ERROR_STOP=on --username postgres --dbname postgres --command \"CREATE ROLE aperturedb LOGIN PASSWORD '${WF_AUTH_TOKEN}';\""
 
 su - postgres -c "set -e ; createdb ${DATABASE}"
@@ -54,15 +53,6 @@
 psql_load_sql "import.sql"
 psql_load_sql "functions.sql"
 psql_load_sql "access.sql"
-=======
-su - postgres -c "psql -U postgres -d postgres -c \"ALTER USER postgres WITH PASSWORD '${WF_AUTH_TOKEN}';\""
-
-echo "Creating database ${DATABASE}..."
-su - postgres -c "createdb ${DATABASE}"
-
-echo "Running SQL initialization script..."
-su - postgres -c "psql -a -d ${DATABASE} -f /app/init.sql"
->>>>>>> 1afd6519
 
 echo "Setup complete. Tailing logs to keep container alive..."
 tail -n 1000 -f /var/log/postgresql/postgresql-${POSTGRES_VERSION}-main.log /tmp/fdw.log