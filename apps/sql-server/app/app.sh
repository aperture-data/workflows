#!/bin/bash
set -e

DATABASE="aperturedb"

# Multicorn runs in a secure Python without access to environment variables
# This will allow it to access the ApertureDB instance.
<<<<<<< HEAD
echo APERTUREDB_KEY=$(python -c "from aperturedb.CommonLibrary import create_connector; c = create_connector(); print(c.config.deflate())") >/app/aperturedb.env
=======
APERTUREDB_KEY=$(python -c "from aperturedb.CommonLibrary import create_connector; c = create_connector(); print(c.config.deflate())")
if [ $? -ne 0 ] || [ -z "$APERTUREDB_KEY" ]; then
  echo "Error: Failed to generate APERTUREDB_KEY using Python command."
  exit 1
fi
echo "APERTUREDB_KEY=$APERTUREDB_KEY" >/app/aperturedb.env
>>>>>>> 622ef425

# Check if WF_AUTH_TOKEN is set
if [ -z "$WF_AUTH_TOKEN" ]; then
  echo "Error: WF_AUTH_TOKEN environment variable is not set."
  exit 1
fi

# Start PostgreSQL in the background
echo "Starting PostgreSQL..."
/etc/init.d/postgresql start

until pg_isready -U postgres -h /var/run/postgresql ; do
  echo "Waiting for postgres..."
  sleep 1
done

# Set the password for the default 'postgres' user
echo "Setting postgres password..."
su - postgres -c "psql -U postgres -d postgres -c \"ALTER USER postgres WITH PASSWORD '${WF_AUTH_TOKEN}';\""

echo "Creating database ${DATABASE}..."
su - postgres -c "createdb ${DATABASE}"

echo "Running SQL initialization script..."
su - postgres -c "psql -a -d ${DATABASE} -f /app/init.sql"

echo "Setup complete. Tailing logs to keep container alive..."
tail -f /var/log/postgresql/postgresql-${POSTGRES_VERSION}-main.log /tmp/fdw.log<|MERGE_RESOLUTION|>--- conflicted
+++ resolved
@@ -5,16 +5,12 @@
 
 # Multicorn runs in a secure Python without access to environment variables
 # This will allow it to access the ApertureDB instance.
-<<<<<<< HEAD
-echo APERTUREDB_KEY=$(python -c "from aperturedb.CommonLibrary import create_connector; c = create_connector(); print(c.config.deflate())") >/app/aperturedb.env
-=======
 APERTUREDB_KEY=$(python -c "from aperturedb.CommonLibrary import create_connector; c = create_connector(); print(c.config.deflate())")
 if [ $? -ne 0 ] || [ -z "$APERTUREDB_KEY" ]; then
   echo "Error: Failed to generate APERTUREDB_KEY using Python command."
   exit 1
 fi
 echo "APERTUREDB_KEY=$APERTUREDB_KEY" >/app/aperturedb.env
->>>>>>> 622ef425
 
 # Check if WF_AUTH_TOKEN is set
 if [ -z "$WF_AUTH_TOKEN" ]; then
