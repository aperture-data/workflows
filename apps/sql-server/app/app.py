from fastapi import FastAPI, Request, Depends, HTTPException, status
from fastapi.security import HTTPBearer, HTTPAuthorizationCredentials
from pydantic import BaseModel
from fastapi.responses import JSONResponse
from typing import List, Any, Annotated
import base64
import asyncpg
import os
import logging
<<<<<<< HEAD
import json
=======
from status_tools import StatusUpdater, WorkflowStatus
>>>>>>> 7adcea88


app = FastAPI(
    docs_url="/sql/docs",
    openapi_url="/sql/openapi.json",
    title="ApertureDB SQL Server API",
)

bearer_scheme = HTTPBearer(auto_error=False)

LOG_LEVEL = os.getenv("WF_LOG_LEVEL", "WARN").upper()
logging.basicConfig(level=LOG_LEVEL)
logger = logging.getLogger(__name__)

AUTH_TOKEN = os.getenv("WF_AUTH_TOKEN")  # checked in app.sh

DB_DATABASE = "aperturedb"
DB_USER = "aperturedb"
DB_PASSWORD = AUTH_TOKEN  # Same key for both
DB_HOST = "localhost"
DB_MAX_CONNECTIONS = 5

DB_POOL = None  # see init_pool()


class SQLQueryRequest(BaseModel):
    query: Annotated[str, "SQL query to execute"]


class ColumnMetadata(BaseModel):
    name: Annotated[str, "column name"]
    type: Annotated[str,
                    "PostgreSQL type name, e.g. 'text', 'bytea', 'timestamp'"]


class SQLQueryResponse(BaseModel):
    columns: Annotated[List[ColumnMetadata], "ordered list of column metadata"]
    rows: Annotated[List[List[Any]],
                    "list of rows, each row is a list of values in the same order as columns"]


@app.on_event("startup")
async def startup():
    await init_pool()
    updater = StatusUpdater()
    updater.post_update(
        status=WorkflowStatus.RUNNING,
        accessible=True,
        phases=["running"],
        phase="running"
    )


@app.post("/sql/query")
async def sql_query(
    req: Request,
    body: SQLQueryRequest,
    token: HTTPAuthorizationCredentials = Depends(bearer_scheme),
) -> SQLQueryResponse:
    logger.info(f"Executing SQL query: {body.query}")
    check_bearer_auth(token)

    async with DB_POOL.acquire() as conn:
        try:
            stmt = await conn.prepare(body.query)
            rows = await stmt.fetch()

            # Extract column metadata
            columns = [
                ColumnMetadata(
                    name=attr.name,
                    type=attr.type.name
                )
                for attr in stmt.get_attributes()
            ]
            logger.debug(f"Query executed successfully, columns: {columns}")
            # Encode rows with base64 for blobs
            result_rows = []
            for row in rows:
                result_row = []
                for val, attr in zip(row, stmt.get_attributes()):
                    if val is None:
                        result_row.append(None)
                    elif attr.type.name in ("bytea",):  # catch blobs
                        encoded = base64.b64encode(val).decode("ascii")
                        result_row.append(encoded)
                    elif attr.type.name == "timestamptz":
                        result_row.append(val.isoformat())
                    else:
                        result_row.append(val)
                try:
                    s = json.dumps(result_row)
                except TypeError as e:
                    logger.error(f"Error serializing row {result_row}: {e}")
                    raise HTTPException(
                        status_code=500,
                        detail=f"Error serializing row: {e}"
                    )
                logger.debug(f"Serialized row: {s}")

                result_rows.append(result_row)

            logger.debug(f"Result rows: {result_rows}")

            result = SQLQueryResponse(
                columns=columns,
                rows=result_rows
            )

            return JSONResponse(
                content=result.dict()
            )
        except asyncpg.PostgresError as e:
            logger.exception(f"Error executing SQL query: {e}")
            return JSONResponse(
                status_code=400,
                content={"error": str(e)}
            )


def check_bearer_auth(token: HTTPAuthorizationCredentials):
    """Check if the provided token matches the expected AUTH_TOKEN."""
    if not token or not token.credentials:
        raise HTTPException(status_code=status.HTTP_403_FORBIDDEN,
                            detail="Missing authentication token")
    if token.credentials != AUTH_TOKEN:
        raise HTTPException(status_code=status.HTTP_403_FORBIDDEN,
                            detail="Invalid authentication token")


async def init_pool():
    """Initialize the database connection pool."""
    logger.info("Initializing database connection pool")
    global DB_POOL
    DB_POOL = await asyncpg.create_pool(
        user=DB_USER,
        password=DB_PASSWORD,
        database=DB_DATABASE,
        host=DB_HOST,
        port=5432,  # Default PostgreSQL port
        min_size=1,
        max_size=DB_MAX_CONNECTIONS,
    )<|MERGE_RESOLUTION|>--- conflicted
+++ resolved
@@ -7,11 +7,8 @@
 import asyncpg
 import os
 import logging
-<<<<<<< HEAD
 import json
-=======
 from status_tools import StatusUpdater, WorkflowStatus
->>>>>>> 7adcea88
 
 
 app = FastAPI(
