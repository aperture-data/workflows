<<<<<<< HEAD
from .common import get_pool, get_log_level, TableOptions, ColumnOptions
=======
from .common import get_pool, TableOptions, ColumnOptions
>>>>>>> 56bb4c36
from collections import defaultdict
from dotenv import load_dotenv
from typing import Optional, Set, Tuple, Generator, List, Dict
from itertools import zip_longest
from multicorn import TableDefinition, ColumnDefinition, ForeignDataWrapper
import sys
from datetime import datetime
from aperturedb.CommonLibrary import create_connector
import logging
import os
import json
import atexit


# Configure logging
<<<<<<< HEAD
log_level = get_log_level()
handler = logging.FileHandler("/tmp/fdw.log", delay=False)
handler.setFormatter(logging.Formatter(
    "%(asctime)s %(levelname)s %(message)s"))
handler.setLevel(log_level)
handler.stream.flush = lambda: None  # Ensure flush is always available

logging.basicConfig(level=log_level, force=True)
logger = logging.getLogger(__name__)
logger.setLevel(log_level)
=======
handler = logging.FileHandler("/tmp/fdw.log", delay=False)
handler.setFormatter(logging.Formatter(
    "%(asctime)s %(levelname)s %(message)s"))
handler.setLevel(logging.DEBUG)
handler.stream.flush = lambda: None  # Ensure flush is always available

logging.basicConfig(level=logging.INFO, force=True)
logger = logging.getLogger(__name__)
logger.setLevel(logging.DEBUG)
>>>>>>> 56bb4c36
logger.addHandler(handler)
logger.propagate = False


def flush_logs():
    for h in logger.handlers:
        try:
            h.flush()
        except Exception:
            pass


atexit.register(flush_logs)


# Mapping from ApertureDB types to PostgreSQL types.
TYPE_MAP = {
    "number": "double precision",
    "string": "text",
    "boolean": "boolean",
    "datetime": "timestamptz",
    "json": "jsonb",
    "blob": "bytea",
}

# Queries are processed in batches, but the client doesn't know because result rows are yielded one by one.
BATCH_SIZE = 100
BATCH_SIZE_WITH_BLOBS = 10


class FDW(ForeignDataWrapper):
    """
    A Foreign Data Wrapper (FDW) for ApertureDB.
    This class allows PostgreSQL to interact with ApertureDB as if it were a foreign data source.
    Note that this class is instantiated once for each foreign table.
    The class method `import_schema` says what tables and columns to create in PostgreSQL.
    It also passes options for each table and column that are passed into `__init__`.
    """

    def __init__(self, fdw_options, fdw_columns):
        super().__init__(fdw_options, fdw_columns)

        self._options = TableOptions.from_string(fdw_options)
        self._columns = {
            name: ColumnOptions.from_string(col.options)
            for name, col in fdw_columns.items()}
        logger.info("FDW initialized with options: %s", fdw_options)

    def _normalize_row(self, columns, row: dict) -> dict:
        """
        Normalize a row to ensure it has the correct types for PostgreSQL.
        This is used to convert ApertureDB types to PostgreSQL types.
        """
        result = {}
        for col in columns:
            if col not in row:
                continue
            type_ = self._columns[col].type
            if type_ == "datetime":
                value = row[col]["_date"] if row[col] else None
            elif type_ == "json":
                value = json.dumps(row[col])
            elif type_ == "blob":
                value = row[col]
            else:
                value = row[col]
            result[col] = value
        return result

    def _get_as_format(self, quals) -> Optional[str]:
        """
        Get the 'as_format' from the quals if it exists.
        This is used to determine how to return image data.
        """
        for qual in quals:
            if qual.field_name == "_as_format":
                assert qual.operator == "=", f"Unexpected operator for _as_format: {qual.operator}  Expected '='"
                return qual.value
        return None

    def _get_operations(self, quals) -> Optional[List[dict]]:
        """
        Get the 'operations' from the quals if it exists.
        This is used to determine what operations to perform on the image data.
        """
        for qual in quals:
            if qual.field_name == "_operations":
                assert qual.operator == "=", f"Unexpected operator for _operations: {qual.operator}  Expected '='"
                operations = json.loads(qual.value)
                for op in operations:
                    if not isinstance(op, dict):
                        raise ValueError(
                            f"Invalid operation format: {op}. Expected a dictionary.")
                    if "type" not in op:
                        raise ValueError(
                            f"Operation must have 'type': {op}")
                    if op["type"] not in self._options.operation_types:
                        raise ValueError(
                            f"Invalid operation type: {op['type']}. Expected one of {self._options.operation_types}")
                return operations
        return None

    def _get_query(self, columns: Set[str], blobs: bool, as_format: Optional[str], operations: Optional[List[dict]], batch_size: int) -> List[dict]:
        """
        Construct the query to execute against ApertureDB.
        This is used to build the query based on the columns and options.
        """
        query = [{
            self._options.command: {
                **self._options.extra,
                **({"results": {"list": list(columns)}} if columns else {}),
                "batch": {
                    "batch_id": 0,
                    "batch_size": batch_size
                },
                **({"blobs": True} if blobs else {}),
                **({"as_format": as_format} if as_format else {}),
                **({"operations": operations} if operations else {}),
            }
        }]
        return query

    def _get_next_query(self, query: List[dict], response: List[dict]) -> Optional[List[dict]]:
        """
        Get the next query to execute based on the response from the previous query.
        This is used to handle batching.
        """
        if not response or len(response) != 1:
            logger.warning(
                f"No results found for query: {query} -> {response}")
            return None

        if "batch" not in response[0][self._options.command]:
            # Some commands (like FindConnection) don't handle batching, so we assume all results are returned at once.
            logger.info(
                f"Single batch found for query: {query} -> {response[:10]}")
            return None

        batch_id = response[0][self._options.command]["batch"]["batch_id"]
        total_elements = response[0][self._options.command]["batch"]["total_elements"]
        end = response[0][self._options.command]["batch"]["end"]

        if end >= total_elements:  # No more batches to process
            return None

        next_query = query.copy()
        next_query[0][self._options.command]["batch"]["batch_id"] += 1
        return next_query

    def _get_query_results(self, query: List[dict]) -> Generator[Tuple[dict, Optional[bytes]], None, List[dict]]:
        logger.debug(f"Executing query: {query}")

        start_time = datetime.now()
        _, results, blobs = get_pool().execute_query(query)
        elapsed_time = datetime.now() - start_time
        logger.info(
            f"Query executed in {elapsed_time.total_seconds()} seconds. Results: {results}, Blobs: {len(blobs) if blobs else 0}")

        if not results or len(results) != 1:
            logger.warning(
                f"No results found for entity query. {query} -> {results}")
            raise ValueError(
                f"No results found for entity query: {query}. Please check the class and columns. Results: {results}")

        result_objects = results[0].get(
            self._options.command, {}).get(self._options.result_field, [])
        if not blobs:
            for row in result_objects:
                yield row, None
        else:
            for row, blob in zip_longest(result_objects, blobs):
                yield row or {}, blob

        return results

    def execute(self, quals, columns):
        """ Execute the FDW query with the given quals and columns.

        Args:
            quals (list): List of conditions to filter the results.
                Note that filtering is optional because PostgreSQL will also filter the results.
            columns (set): List of columns to return in the results.
        """

        logger.info(
            f"Executing FDW {self._options.type}/{self._options.class_} with quals: {quals} and columns: {columns}")

        blobs = self._options.blob_column is not None and self._options.blob_column in columns
        list_columns = {col for col in columns if self._columns[col].listable}

        batch_size = BATCH_SIZE_WITH_BLOBS if blobs else BATCH_SIZE
        as_format = self._get_as_format(quals)
        operations = self._get_operations(quals)

        query = self._get_query(
            columns=list_columns,
            blobs=blobs,
            as_format=as_format,
            operations=operations,
            batch_size=batch_size)

        n_results = 0
        while query:
            gen = self._get_query_results(query)
            try:
                while True:
                    row, blob = next(gen)

                    # Add blob to the row if it exists
                    if blobs:
                        row[self._options.blob_column] = blob

                    # Add special columns if they exist so that Postgres doesn't filter out rows
                    if as_format:
                        row["_as_format"] = as_format
                    if operations:
                        row["_operations"] = operations

                    result = self._normalize_row(columns, row)

                    logger.debug(
                        f"Yielding row: {json.dumps({k: v[:10] if isinstance(v, str) else len(v) if isinstance(v, (bytes, list)) else v for k, v in row.items()}, indent=2)}"
                    )
                    n_results += 1
                    if n_results % 1000 == 0:
                        logger.info(
                            f"Yielded {n_results} results so far for FDW {self._options.type}/{self._options.class_}")
                    yield result
            except StopIteration as e:
                response = e.value  # return value from _get_query_results

            query = self._get_next_query(query, response)

        logger.info(
            f"Executed FDW {self._options.type}/{self._options.class_} with {n_results} results")
<<<<<<< HEAD

    @classmethod
    def _entity_table(cls, entity: str, data: dict) -> TableDefinition:
        """
        Create a TableDefinition for an entity.
        This is used to create the foreign table in PostgreSQL.
        """
        columns = []

        try:
            if data["properties"] is not None:
                for prop, prop_data in data["properties"].items():
                    try:
                        count, indexed, type_ = prop_data
                        columns.append(ColumnDefinition(
                            column_name=prop, type_name=TYPE_MAP[type_.lower()], options=cls._encode_options({"count": count, "indexed": indexed, "type": type_.lower()})))
                    except Exception as e:
                        logger.exception(
                            f"Error processing property '{prop}' for entity {entity}: {e}")
                        raise

            # Add the _uniqueid column
            columns.append(ColumnDefinition(
                column_name="_uniqueid", type_name="text", options=cls._encode_options({"count": data["matched"], "indexed": True, "unique": True, "type": "string"})))

            # Blob-like entities get special columns specific to the type
            if entity == "_Blob":
                # _Blob gets _blob column
                columns.append(ColumnDefinition(
                    column_name="_blob", type_name="bytea",
                    options=cls._encode_options({"count": data["matched"], "indexed": False, "type": "blob", "special": True})))
            elif entity == "_Image":
                # _image gets _image, _as_format, _operations columns
                columns.append(ColumnDefinition(
                    column_name="_image", type_name="bytea",
                    options=cls._encode_options({"count": data["matched"], "indexed": False, "type": "blob", "special": True})))
                columns.append(ColumnDefinition(
                    column_name="_as_format", type_name="image_format_enum",
                    options=cls._encode_options({"count": data["matched"], "indexed": False, "type": "string", "special": True})))
                columns.append(ColumnDefinition(
                    column_name="_operations", type_name="jsonb",
                    options=cls._encode_options({"count": data["matched"], "indexed": False, "type": "json", "special": True})))
        except Exception as e:
            logger.exception(
                f"Error processing properties for entity {entity}: {e}")
            raise

        options = {
            "class": entity,
            "type": "entity",
            "matched": data["matched"],
        }

        logger.debug(
            f"Creating entity table for {entity} with columns: {columns} and options: {options}")

        return TableDefinition(
            table_name=entity,
            columns=columns,
            options=cls._encode_options(options)
        )

    @classmethod
    def _connection_table(cls, connection: str, data: dict) -> TableDefinition:
        """
        Create a TableDefinition for a connection.
        This is used to create the foreign table in PostgreSQL.
        """
        columns = []

        try:
            if data["properties"] is not None:
                for prop, prop_data in data["properties"].items():
                    try:
                        count, indexed, type_ = prop_data
                        columns.append(ColumnDefinition(
                            column_name=prop, type_name=TYPE_MAP[type_.lower()], options=cls._encode_options({"count": count, "indexed": indexed, "type": type_.lower()})))

                    except Exception as e:
                        logger.exception(
                            f"Error processing property '{prop}' for connection {connection}: {e}")
                        raise

            # Add the _uniqueid, _src, and _dst columns
            columns.append(ColumnDefinition(
                column_name="_uniqueid", type_name="text", options=cls._encode_options({"count": data["matched"], "indexed": True, "unique": True, "type": "string"})))
            columns.append(ColumnDefinition(
                column_name="_src", type_name="text", options=cls._encode_options({"class": data["src"], "count": data["matched"], "indexed": True, "type": "string"})))
            columns.append(ColumnDefinition(
                column_name="_dst", type_name="text", options=cls._encode_options({"class": data["dst"], "count": data["matched"], "indexed": True, "type": "string"})))
        except Exception as e:
            logger.exception(
                f"Error processing properties for connection {connection}: {e}")
            raise

        options = {
            "class": connection,
            "type": "connection",
            "matched": data["matched"],
        }

        logger.debug(
            f"Creating connection table for {connection} with columns: {columns} and options: {options}")

        return TableDefinition(
            table_name=connection,
            columns=columns,
            options=cls._encode_options(options)
        )
=======
>>>>>>> 56bb4c36

    @classmethod
    def import_schema(cls, schema, srv_options, options, restriction_type, restricts):
        """
        Import the schema from ApertureDB and return a list of TableDefinitions.
        This method is called when the foreign data wrapper is created.
        The result of this is to create the foreign tables in PostgreSQL.

        Note that we cannot add comments, foreign keys, or other constraints here.

        This method is called once per schema.
        """
        try:
            # Put these here for better error handling
            from .system import system_schema
            from .entity import entity_schema
            from .connection import connection_schema
            from .descriptor import descriptor_schema

            logger.info(f"Importing schema {schema} with options: {options}")
            if schema == "system":
                return system_schema()
            elif schema == "entity":
                return entity_schema()
            elif schema == "connection":
                return connection_schema()
            elif schema == "descriptor":
                return descriptor_schema()
            else:
                raise ValueError(f"Unknown schema: {schema}")
        except:
            logger.exception(
                f"Error importing schema {schema}: {sys.exc_info()[1]}")
            flush_logs()
            raise
        logger.info(f"Schema {schema} imported successfully")


print("FDW class defined successfully")<|MERGE_RESOLUTION|>--- conflicted
+++ resolved
@@ -1,24 +1,24 @@
-<<<<<<< HEAD
+import atexit
+import json
+import os
+import logging
+from aperturedb.CommonLibrary import create_connector
+from datetime import datetime
+import sys
+from multicorn import TableDefinition, ColumnDefinition, ForeignDataWrapper
+from itertools import zip_longest
+from typing import Optional, Set, Tuple, Generator, List, Dict
+from dotenv import load_dotenv
+from collections import defaultdict
+from .common import get_pool, TableOptions, ColumnOptions
 from .common import get_pool, get_log_level, TableOptions, ColumnOptions
-=======
-from .common import get_pool, TableOptions, ColumnOptions
->>>>>>> 56bb4c36
-from collections import defaultdict
-from dotenv import load_dotenv
-from typing import Optional, Set, Tuple, Generator, List, Dict
-from itertools import zip_longest
-from multicorn import TableDefinition, ColumnDefinition, ForeignDataWrapper
-import sys
-from datetime import datetime
-from aperturedb.CommonLibrary import create_connector
-import logging
-import os
-import json
-import atexit
+<< << << < HEAD
+== == == =
+>>>>>> > origin/main
 
 
 # Configure logging
-<<<<<<< HEAD
+<< << << < HEAD
 log_level = get_log_level()
 handler = logging.FileHandler("/tmp/fdw.log", delay=False)
 handler.setFormatter(logging.Formatter(
@@ -29,7 +29,7 @@
 logging.basicConfig(level=log_level, force=True)
 logger = logging.getLogger(__name__)
 logger.setLevel(log_level)
-=======
+== == == =
 handler = logging.FileHandler("/tmp/fdw.log", delay=False)
 handler.setFormatter(logging.Formatter(
     "%(asctime)s %(levelname)s %(message)s"))
@@ -39,7 +39,7 @@
 logging.basicConfig(level=logging.INFO, force=True)
 logger = logging.getLogger(__name__)
 logger.setLevel(logging.DEBUG)
->>>>>>> 56bb4c36
+>>>>>> > origin/main
 logger.addHandler(handler)
 logger.propagate = False
 
@@ -275,118 +275,6 @@
 
         logger.info(
             f"Executed FDW {self._options.type}/{self._options.class_} with {n_results} results")
-<<<<<<< HEAD
-
-    @classmethod
-    def _entity_table(cls, entity: str, data: dict) -> TableDefinition:
-        """
-        Create a TableDefinition for an entity.
-        This is used to create the foreign table in PostgreSQL.
-        """
-        columns = []
-
-        try:
-            if data["properties"] is not None:
-                for prop, prop_data in data["properties"].items():
-                    try:
-                        count, indexed, type_ = prop_data
-                        columns.append(ColumnDefinition(
-                            column_name=prop, type_name=TYPE_MAP[type_.lower()], options=cls._encode_options({"count": count, "indexed": indexed, "type": type_.lower()})))
-                    except Exception as e:
-                        logger.exception(
-                            f"Error processing property '{prop}' for entity {entity}: {e}")
-                        raise
-
-            # Add the _uniqueid column
-            columns.append(ColumnDefinition(
-                column_name="_uniqueid", type_name="text", options=cls._encode_options({"count": data["matched"], "indexed": True, "unique": True, "type": "string"})))
-
-            # Blob-like entities get special columns specific to the type
-            if entity == "_Blob":
-                # _Blob gets _blob column
-                columns.append(ColumnDefinition(
-                    column_name="_blob", type_name="bytea",
-                    options=cls._encode_options({"count": data["matched"], "indexed": False, "type": "blob", "special": True})))
-            elif entity == "_Image":
-                # _image gets _image, _as_format, _operations columns
-                columns.append(ColumnDefinition(
-                    column_name="_image", type_name="bytea",
-                    options=cls._encode_options({"count": data["matched"], "indexed": False, "type": "blob", "special": True})))
-                columns.append(ColumnDefinition(
-                    column_name="_as_format", type_name="image_format_enum",
-                    options=cls._encode_options({"count": data["matched"], "indexed": False, "type": "string", "special": True})))
-                columns.append(ColumnDefinition(
-                    column_name="_operations", type_name="jsonb",
-                    options=cls._encode_options({"count": data["matched"], "indexed": False, "type": "json", "special": True})))
-        except Exception as e:
-            logger.exception(
-                f"Error processing properties for entity {entity}: {e}")
-            raise
-
-        options = {
-            "class": entity,
-            "type": "entity",
-            "matched": data["matched"],
-        }
-
-        logger.debug(
-            f"Creating entity table for {entity} with columns: {columns} and options: {options}")
-
-        return TableDefinition(
-            table_name=entity,
-            columns=columns,
-            options=cls._encode_options(options)
-        )
-
-    @classmethod
-    def _connection_table(cls, connection: str, data: dict) -> TableDefinition:
-        """
-        Create a TableDefinition for a connection.
-        This is used to create the foreign table in PostgreSQL.
-        """
-        columns = []
-
-        try:
-            if data["properties"] is not None:
-                for prop, prop_data in data["properties"].items():
-                    try:
-                        count, indexed, type_ = prop_data
-                        columns.append(ColumnDefinition(
-                            column_name=prop, type_name=TYPE_MAP[type_.lower()], options=cls._encode_options({"count": count, "indexed": indexed, "type": type_.lower()})))
-
-                    except Exception as e:
-                        logger.exception(
-                            f"Error processing property '{prop}' for connection {connection}: {e}")
-                        raise
-
-            # Add the _uniqueid, _src, and _dst columns
-            columns.append(ColumnDefinition(
-                column_name="_uniqueid", type_name="text", options=cls._encode_options({"count": data["matched"], "indexed": True, "unique": True, "type": "string"})))
-            columns.append(ColumnDefinition(
-                column_name="_src", type_name="text", options=cls._encode_options({"class": data["src"], "count": data["matched"], "indexed": True, "type": "string"})))
-            columns.append(ColumnDefinition(
-                column_name="_dst", type_name="text", options=cls._encode_options({"class": data["dst"], "count": data["matched"], "indexed": True, "type": "string"})))
-        except Exception as e:
-            logger.exception(
-                f"Error processing properties for connection {connection}: {e}")
-            raise
-
-        options = {
-            "class": connection,
-            "type": "connection",
-            "matched": data["matched"],
-        }
-
-        logger.debug(
-            f"Creating connection table for {connection} with columns: {columns} and options: {options}")
-
-        return TableDefinition(
-            table_name=connection,
-            columns=columns,
-            options=cls._encode_options(options)
-        )
-=======
->>>>>>> 56bb4c36
 
     @classmethod
     def import_schema(cls, schema, srv_options, options, restriction_type, restricts):
