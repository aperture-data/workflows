--- conflicted
+++ resolved
@@ -9,14 +9,9 @@
 
 from multicorn import TableDefinition, ColumnDefinition
 from typing import List
-<<<<<<< HEAD
 from .common import get_classes, import_from_app, Curry
 from .column import property_columns, ColumnOptions, blob_columns, get_path_keys
-=======
-from .common import Curry
 from .aperturedb import get_classes
-from .column import property_columns, ColumnOptions, blob_columns
->>>>>>> 980f9fcb
 from .table import TableOptions, literal
 import logging
 import struct
