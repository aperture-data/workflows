--- conflicted
+++ resolved
@@ -6,16 +6,10 @@
 # SELECT * FROM "DescriptorSet" LIMIT 10;
 
 from typing import List, Literal, Set, Any, Dict
-<<<<<<< HEAD
-from .common import get_classes, TYPE_MAP, Curry
 from .column import property_columns, ColumnOptions, blob_columns, uniqueid_column, passthrough, get_path_keys
-from .table import TableOptions, connection as table_connection
-=======
+from .table import TableOptions, literal, connection as table_connection
 from .common import TYPE_MAP, Curry
 from .aperturedb import get_classes
-from .column import property_columns, ColumnOptions, blob_columns, uniqueid_column, passthrough
-from .table import TableOptions, literal
->>>>>>> 980f9fcb
 from multicorn import TableDefinition, ColumnDefinition
 import logging
 from collections import defaultdict
