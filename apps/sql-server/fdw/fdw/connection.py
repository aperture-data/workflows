--- conflicted
+++ resolved
@@ -8,16 +8,10 @@
 
 import logging
 from typing import List
-<<<<<<< HEAD
 from .common import get_classes, Curry
 from .column import property_columns, ColumnOptions, get_path_keys
-from .table import TableOptions, connection as table_connection
-=======
-from .common import Curry
+from .table import TableOptions, literal, connection as table_connection
 from .aperturedb import get_classes
-from .column import property_columns, ColumnOptions
-from .table import TableOptions, literal
->>>>>>> 980f9fcb
 from multicorn import TableDefinition, ColumnDefinition
 
 logger = logging.getLogger(__name__)
