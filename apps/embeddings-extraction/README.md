# Embedding Extraction App

This workflow retrieves all images from ApertureDB that have not been
analyzed before, and runs them through a
[CLIP (Contrastive Language–Image Pre-training)](https://openai.com/index/clip/)
model to extract an embedding for each image.

The workflow will run on a infinite loop.

## Database details

```mermaid
sequenceDiagram
    participant W as Extract Embeddings
    participant A as ApertureDB instance
    opt CLEAN
        W->>A: DeleteDescriptorSet<br/>UpdateImage<br/>UpdateBlob
    end

    W->>A: AddDescriptorSet
    W->>A: FindImage
    A-->>W: count
    loop Until done
        W->>A: FindImage
        A-->>W: images
        W->>A: UpdateImage<br/>AddDescriptor
    end

    W->>A: AddDescriptorSet
<<<<<<< HEAD
=======
    W->>A: FindImage
    A-->>W: count
    loop Until done
        W->>A: FindImage
        A-->>W: images
        W->>A: UpdateImage<br/>AddEntity<br/>AddDescriptor<br/>AddConnection
    end

    W->>A: AddDescriptorSet
>>>>>>> e51a6a71
    W->>A: FindBlob
    A-->>W: count
    loop Until done
        W->>A: FindBlob
        A-->>W: PDFs
        W->>A: UpdateBlob<br/>AddDescriptor
    end

<<<<<<< HEAD
=======
    W->>A: AddDescriptorSet
    W->>A: FindBlob
    A-->>W: count
    loop Until done
        W->>A: FindBlob
        A-->>W: PDFs
        W->>A: UpdateBlob<br/>AddEntity<br/>AddDescriptor<br/>AddConection
    end
>>>>>>> e51a6a71
```

Each image is updated with a flag (`wf_embeddings_clip`) to indicate the
image has been analyzed, and the embedding extracted
is then inserted to ApertureDB and connected to the image as a `Descriptor` object.
This allows `knn` queries to find similar images, either by generating
a query embedding from another image or from a text prompt.

## Running in Docker

```
docker run \
           -e RUN_NAME=my_testing_run \
           -e DB_HOST=workflowstesting.gcp.cloud.aperturedata.dev \
           -e DB_PASS="password" \
           -e MODEL_NAME="ViT-B/32" \
           aperturedata/workflows-embeddings-extraction
```

Parameters:
* **`MODEL_NAME`**: Specifies the model to be used.
Available options are: ['RN50', 'RN101', 'RN50x4', 'RN50x16', 'RN50x64', 'ViT-B/32', 'ViT-B/16', 'ViT-L/14', 'ViT-L/14@336px']. Default is `ViT-B/16`.
* **`NUMTHREADS`**: Specifies the number of threads that will be running simultaneously,
retrieving and computing embeddings in parallel. Default is `4`.
* **`CLEAN`**: Boolean flag specifying whether all objects generated by previous runs
of this workflow will be cleaned before starting the retrieval and insertion.
Default is `false`.
* **`RUN_ONCE`**: Boolean flag specifying whether the workflow will run on an infinite
loop, or if it will exit upon completion, without watching for new images.
Default is `false`.
* **`SLEEPING_TIME`**: Delay between scans, in seconds. Default is `30`.
* **`WF_EXTRACT_IMAGES`**: Extract embeddings for images. Default is `False`.
* **`WF_EXTRACT_PDFS`**: Extract embeddings for PDFs. Defailt is `False`.
* **`WF_EXTRACT_IMAGE_OCR
* **`WF_LOG_LEVEL`**: Set log level for workflow code. Default is WARNING.

> Either WF_EXTRACT_IMAGES or WF_EXTRACT_PDFS must be set to true, or the workflow does not do anything. This is checked and will cause the workflow to error out.

See [Common Parameters](../../README.md#common-parameters) for common parameters.

## Cleaning up

To clean all objects generated by this workflow, simply run the following query:

```
q = [{
        "DeleteDescriptorSet": {
            "with_name": "wf_embeddings_clip"
        }
    }, {
        "DeleteDescriptorSet": {
            "with_name": "wf_embeddings_clip_text"
        }
    }, {
        "UpdateImage": {
            "constraints": {
                "wf_embeddings_clip": ["!=", null]
            },
            "remove_props": ["wf_embeddings_clip"]
        }
    }, {
        "UpdateBlob": {
            "constraints": {
                "wf_embeddings_clip_text": ["!=", null]
            },
            "remove_props": ["wf_embeddings_clip_text"]
        }
    }]
```

or use the `CLEAN` option above.<|MERGE_RESOLUTION|>--- conflicted
+++ resolved
@@ -27,18 +27,6 @@
     end
 
     W->>A: AddDescriptorSet
-<<<<<<< HEAD
-=======
-    W->>A: FindImage
-    A-->>W: count
-    loop Until done
-        W->>A: FindImage
-        A-->>W: images
-        W->>A: UpdateImage<br/>AddEntity<br/>AddDescriptor<br/>AddConnection
-    end
-
-    W->>A: AddDescriptorSet
->>>>>>> e51a6a71
     W->>A: FindBlob
     A-->>W: count
     loop Until done
@@ -47,17 +35,6 @@
         W->>A: UpdateBlob<br/>AddDescriptor
     end
 
-<<<<<<< HEAD
-=======
-    W->>A: AddDescriptorSet
-    W->>A: FindBlob
-    A-->>W: count
-    loop Until done
-        W->>A: FindBlob
-        A-->>W: PDFs
-        W->>A: UpdateBlob<br/>AddEntity<br/>AddDescriptor<br/>AddConection
-    end
->>>>>>> e51a6a71
 ```
 
 Each image is updated with a flag (`wf_embeddings_clip`) to indicate the
@@ -91,7 +68,6 @@
 * **`SLEEPING_TIME`**: Delay between scans, in seconds. Default is `30`.
 * **`WF_EXTRACT_IMAGES`**: Extract embeddings for images. Default is `False`.
 * **`WF_EXTRACT_PDFS`**: Extract embeddings for PDFs. Defailt is `False`.
-* **`WF_EXTRACT_IMAGE_OCR
 * **`WF_LOG_LEVEL`**: Set log level for workflow code. Default is WARNING.
 
 > Either WF_EXTRACT_IMAGES or WF_EXTRACT_PDFS must be set to true, or the workflow does not do anything. This is checked and will cause the workflow to error out.
