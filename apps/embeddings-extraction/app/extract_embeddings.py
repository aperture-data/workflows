--- conflicted
+++ resolved
@@ -181,16 +181,12 @@
     obj.add_argument('--log-level', type=str,
                      default=os.environ.get('WF_LOG_LEVEL', 'WARNING'))
 
-<<<<<<< HEAD
     obj.add_argument('--extract-videos', type=str2bool,
                      default=os.environ.get('WF_EXTRACT_VIDEOS', False))
 
     obj.add_argument('--sample-rate-fps', type=int,
                      default=os.environ.get('WF_SAMPLE_RATE_FPS', 1))
 
-
-=======
->>>>>>> fd2bcf2c
     params = obj.parse_args()
 
     # >>> import clip
@@ -200,15 +196,11 @@
         raise ValueError(
             f"Invalid model name. Options: {clip.available_models()}")
 
-<<<<<<< HEAD
     if not (any([
         params.extract_images,
         params.extract_pdfs,
         params.extract_videos
         ])):
-=======
-    if not (any([params.extract_images, params.extract_pdfs])):
->>>>>>> fd2bcf2c
         raise ValueError("No extractions specified")
 
     return params
