--- conflicted
+++ resolved
@@ -202,9 +202,7 @@
                         properties["text"] = segment.text
                     properties["type"] = "text"
                     properties["total_tokens"] = segment.total_tokens
-<<<<<<< HEAD
                     properties["segment_number"] = number
-=======
 
                     page_number = segment.page_number()
                     if page_number is not None:
@@ -214,7 +212,6 @@
                         segment_url = segment.url(url)
                         properties["url"] = segment_url
 
->>>>>>> b4429cbc
                     query.append({
                         "AddDescriptor": {
                             "set": self.descriptor_set,
