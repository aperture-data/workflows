--- conflicted
+++ resolved
@@ -2,7 +2,6 @@
 set -x
 set -euo pipefail
 
-<<<<<<< HEAD
 WORKFLOW="ingest-croissant"
 
 export BIN_DIR=$(dirname "$(readlink -f "$0")")
@@ -44,47 +43,4 @@
 $COMMAND up --exit-code-from ingest-croissant ingest-croissant
 
 # Wait for logs to finish
-kill $LOG_PID || true
-=======
-bash ../build.sh
-export WORKFLOW_NAME="ingest-croissant"
-RUNNER_NAME="$(whoami)"
-PREFIX="${WORKFLOW_NAME}_${RUNNER_NAME}"
-
-NW_NAME="${PREFIX}"
-DB_NAME="${PREFIX}_aperturedb"
-
-CROISSANT_URL="https://huggingface.co/api/datasets/suyc21/MedicalConverter/croissant"
-
-docker stop ${DB_NAME}   || true
-docker rm ${DB_NAME}  || true
-docker network rm ${NW_NAME} || true
-
-docker network create ${NW_NAME}
-
-# Start empty aperturedb instance for coco
-docker run -d \
-           --name ${DB_NAME} \
-           --network ${NW_NAME} \
-           -e ADB_MASTER_KEY="admin" \
-           -e ADB_KVGD_DB_SIZE="204800" \
-           --health-cmd='nc -z localhost 55555 || exit 1' \
-           --health-retries=20 \
-           --health-interval=1s \
-           aperturedata/aperturedb-community
-docker exec ${DB_NAME} apt-get install -y netcat-traditional
-
-echo "Waiting for the ${DB_NAME} to be ready..."
-until [ "`docker inspect -f {{.State.Health.Status}} ${DB_NAME}`" == "healthy" ]; do
-    sleep 1;
-done;
-echo "${DB_NAME} is ready."
-
-docker run --rm \
-    --network ${NW_NAME} \
-    -e "WF_LOGS_AWS_CREDENTIALS=${WF_LOGS_AWS_CREDENTIALS}" \
-    -e "WF_DATA_SOURCE_GCP_BUCKET=${WF_DATA_SOURCE_GCP_BUCKET}" \
-    -e "DB_HOST=${DB_NAME}" \
-    -e "WF_CROISSANT_URL=${CROISSANT_URL}" \
-    aperturedata/workflows-${WORKFLOW_NAME}
->>>>>>> 0cefc195
+kill $LOG_PID || true