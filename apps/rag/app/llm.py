--- conflicted
+++ resolved
@@ -147,9 +147,6 @@
                             yield delta
 
 
-<<<<<<< HEAD
-class HuggingFaceLLM(LLM):
-=======
 class CohereLLM(LLM):
     def __init__(self, model: str, api_key: str):
         self.model = model
@@ -190,7 +187,6 @@
 
 
 class HuggingFaceLLM:
->>>>>>> 39ad5b94
     def __init__(self, model_id: str):
         """
         model_id: Hugging Face model repo ID, like 'mistralai/Mistral-7B-v0.1'
