from fastapi import FastAPI, Request, Response, Header, HTTPException, status, Query, Cookie
from fastapi.responses import StreamingResponse, JSONResponse
from typing import Optional
from rag import QAChain
from llm import load_llm
from fastapi.staticfiles import StaticFiles
from wf_argparse import ArgumentParser
import logging
import time
import json
import os
from aperturedb.CommonLibrary import create_connector
import asyncio

<<<<<<< HEAD
from llm import LLM
from embeddings import Embedder
=======
from embeddings import BatchEmbedder
>>>>>>> 1b413792
from embeddings import DEFAULT_MODEL as EMBEDDING_MODEL
from rag import QAChain
from context_builder import ContextBuilder
from retriever import Retriever
from contextlib import asynccontextmanager
from fastapi.middleware.cors import CORSMiddleware



logger = logging.getLogger(__name__)

APP_PATH = "/rag"

ready = False
allowed_origins = ""

start_time = time.time()
startup_time = None

async def query_with_aimon(query: str, history: Optional[str] = None):
    answer, new_history, rewritten_query, docs = await qa_chain.run(query, history)
    from aimon import AsyncClient
    # Add your AIMON_API_KEY, get it from app.aimon.ai -> My Account -> Keys -> "Copy API Key"
    aimon_api_key = os.environ.get('AIMON_API_KEY', None)
    logger.info(f"AIMON_API_KEY: {aimon_api_key is not None}")
    if aimon_api_key:
        # The user query and generated text are important
        aimon_payload = {}
        # This is the user query that you sent to the original LLM
        aimon_payload["user_query"] = rewritten_query
        # This is the generated response from the original LLM
        aimon_payload["generated_text"] = answer
        # This is the instructions that you want to evaluate
        aimon_payload["instructions"] = ["Ensure that the output is correct and is derived from the provided context."]
        aimon_payload["context"] = [docs.page_content for docs in docs] + [history]  # The context is the documents retrieved by the retriever

        # This configuration invokes AIMon's "instruction_adherence" model
        # that validates if an LLM response has been
        aimon_payload["config"] = {
            "hallucination": {"detector_name": "default"},
            "conciseness": {"detector_name": "default"},
            "completeness": {"detector_name": "default"},
            "toxicity": {"detector_name": "default"},
            "instruction_adherence": {
                "detector_name": "default",
                "explain": "true",  # Generates textual explanation that helps understand AIMon's evaluation
            }
        }

        # This parameter controls whether you want to publish the analysis to the go/aimonui
        aimon_payload["publish"] = True

        # This parameter controls whether you would like to perform this computation asynchronously
        aimon_payload["async_mode"] = False

        # Include application_name and model_name if publishing
        if aimon_payload["publish"]:
            aimon_payload["application_name"] = os.environ.get('AIMON_APP_NAME', "ChatBot workflow")
            # This is the LLM you used to generate the SQL query from text,
            # AIMon only uses this for metadata in the UI. AIMon does not invoke this LLM.
            aimon_payload["model_name"] = os.environ.get('LLM_MODEL_NAME', args.llm_model)

        data_to_send = [aimon_payload]


        async def call_aimon():
            async with AsyncClient(auth_header=f"Bearer {aimon_api_key}") as aimon:
                resp = await aimon.inference.detect(body=data_to_send)
                return resp


        # Await on
        resp = await call_aimon()
        resp_json = resp[0].instruction_adherence
        print(json.dumps(resp_json, indent='\t'))
    else:
        logger.info("AIMON_API_KEY not set, skipping AIMon analysis")
        resp_json = {}

    return answer, new_history, rewritten_query, docs

@asynccontextmanager
async def lifespan(app: FastAPI):
    logger.info("Starting RAG API lifespan")
    global args
    args = get_args()
    asyncio.create_task(main(args))
    global startup_time
    startup_time = time.time() - start_time
    logger.info(
        f"RAG API is ready to serve requests after {startup_time:.2f}s")
    global ready
    yield
    logger.info("Shutting down RAG API.")

# Set up the root app to redirect to /rag; useful for local dev
root_app = FastAPI(lifespan=lifespan)


@root_app.get("/")
async def redirect_to_rag():
    """Redirect the root URL to /rag."""
    return Response(status_code=status.HTTP_307_TEMPORARY_REDIRECT, headers={"Location": APP_PATH})


# This is the main app for the RAG API
app = FastAPI(root_path=APP_PATH)
allowed_origins = os.getenv("WF_ALLOWED_ORIGINS", "").split(",")
app.add_middleware(
    CORSMiddleware,
    allow_origins=allowed_origins,
    allow_credentials=True,
    allow_methods=["*"],
    allow_headers=["*"],
)

print(f"Added CORS middleware with origins: {allowed_origins}")

root_app.mount(APP_PATH, app)


@app.get("/ask")
async def ask_get(request: Request,
                  authorization: str = Header(None),
                  token: str = Cookie(default=None),
                  query: str = Query(None, description="The question to ask"),
                  history: Optional[str] = Query(None, description="A summary of the conversation history")):
    """Non-streaming endpoint for asking questions, either GET or POST.

    Must supply token in the authorization bearer header or a cookie.

    Returns a JSON response with the answer, history, and rewritten query.
    """
    return await ask(request, authorization, token, query, history)


@app.post("/ask")
async def ask_post(request: Request,
                   authorization: str = Header(None),
                   token: str = Cookie(default=None),
                   query: str = Query(None, description="The question to ask"),
                   history: Optional[str] = Query(None, description="A summary of the conversation history")):
    """Non-streaming endpoint for asking questions, either GET or POST.

    Must supply token in the authorization bearer header or a cookie.

    Returns a JSON response with the answer, history, and rewritten query.
    """

    body = await request.json()
    query = body.get("query")
    history = body.get("history")
    return await ask(request, authorization, token, query, history)

async def ask(request: Request,
              authorization: str,
              token: str,
              query: str,
              history: Optional[str]):

    verify_token(authorization, token)

    if not_ready := get_not_ready_status():
        logger.info(f"Not ready: {not_ready}")
        return JSONResponse(not_ready, status_code=503)

    if not query:
        raise HTTPException(
            status_code=422, detail="Missing 'query' parameter")

    logger.info(f"Received query: {query}")

    start_time = time.time()
    # answer, new_history, rewritten_query, docs = await qa_chain.run(query, history)
    answer, new_history, rewritten_query, docs = await query_with_aimon(query, history)

    qa_duration = time.time() - start_time
    logger.info(f"Answer: {answer}, duration: {qa_duration:.2f}s")
    json_docs = [doc.to_json() for doc in docs]

    return {"answer": answer,
            "history": new_history,
            "rewritten_query": rewritten_query,
            "duration": qa_duration,
            "documents": json_docs,
            }


@app.get("/ask/stream")
async def stream_ask(query: str = Query(description="The question to ask"),
                     history: Optional[str] = Query(
                         None, description="A summary of the conversation history"),
                     authorization: str = Header(None),
                     token: str = Cookie(default=None)):
    """Streaming endpoint for asking questions.

    Must supply token in the authorization bearer header or a cookie.

    Returns a streaming response with the following events:
    - `start`: Indicates the start of the response
    - `rewritten_query`: The rewritten query
    - `data`: The answer tokens as they are generated
    - `end`: Indicates the end of the response, with duration and number of parts
    - `history`: The updated conversation history
    """

    verify_token(authorization, token)

    if not_ready := get_not_ready_status():
        logger.info(f"Not ready: {not_ready}")
        return JSONResponse(not_ready, status_code=503)

    async def event_generator():
        yield f"event: start\ndata: {json.dumps({})}\n\n"
        results = []
        start_time = time.time()
        answer_stream, history_fn, rewritten_query, docs = await qa_chain.stream_run(query, history)
        yield f"event: rewritten_query\ndata: {json.dumps(rewritten_query)}\n\n"
        json_docs = [doc.to_json() for doc in docs]
        yield f"event: documents\ndata: {json.dumps(json_docs)}\n\n"
        async for token in answer_stream:
            yield f"data: {json.dumps(token)}\n\n"
            # logger.debug(f"data: {token}\n\n")
            results.append(token)
        qa_duration = time.time() - start_time
        answer = "".join(results)
        logger.info(
            f"Answer: {answer}, duration: {qa_duration:.2f}s")
        yield f"event: end\ndata: {json.dumps({'duration': qa_duration, 'parts': len(results)})}\n\n"
        new_history = history_fn()
        yield f"event: history\ndata: {json.dumps(new_history)}\n\n"
        # TODO: With arbitrary messages, we can send, e.g., images

    return StreamingResponse(event_generator(), media_type="text/event-stream")


@app.post("/login")
async def login(request: Request):
    """
    Login endpoint to set a cookie with the token.
    Expects a JSON body with a "token" field.
    """
    data = await request.json()
    client_token = data.get("token")

    if not client_token:
        return JSONResponse({"error": "Missing token"}, status_code=400)

    if client_token != API_TOKEN:
        return JSONResponse({"error": "Invalid token"}, status_code=401)

    logger.info(f"Login successful")
    response = JSONResponse({"message": "Login successful"})
    response.set_cookie(
        key="token",
        value=client_token,
        httponly=True,
        secure=False,  # True if you're using HTTPS!
        samesite="strict",
    )
    return response


@app.post("/logout")
def logout(response: Response):
    """
    Logout endpoint to clear the cookie.
    """
    logger.info(f"Logout successful")
    response.delete_cookie("token", path="/")
    return {"message": "Logged out"}


@app.get("/config")
async def config(request: Request):
    """
    Endpoint to get the configuration of the API.
    Used for debugging and demos.
    """
    verify_token(request.headers.get("Authorization"),
                 request.cookies.get("token"))

    # If we're not ready, then return that information instead
    if not_ready := get_not_ready_status():
        logger.info(f"Not ready: {not_ready}")
        return JSONResponse(not_ready)

    # calculate number of descriptors in the descriptorset
    count = retriever.count() if retriever else 0

    config = {
        "llm_provider": llm.provider,
        "llm_model": llm.model,
        "embedding_model": args.model,
        "input": args.input,
        "n_documents": args.n_documents,
        "host": os.getenv("DB_HOST", ""),
        # "startup_time": startup_time,  # Debugging, but confusing to user
        "count": count,
        "ready": True,
    }
    logger.info(f"Config: {config}")
    return JSONResponse(config)


def verify_token(auth_header: str = Header(None), token_cookie: str = Cookie(None)):
    """
    Verify the token from the Authorization header or cookie.
    """
    token = None

    # Prefer Authorization header if present
    if auth_header:
        scheme, _, auth_token = auth_header.partition(" ")
        if scheme.lower() == "bearer":
            logger.info(f"Token from Authorization header")
            token = auth_token

    # Otherwise fall back to cookie
    if not token and token_cookie:
        token = token_cookie
        if token:
            logger.info(f"Token from cookie")

    # Now check if token matches
    if not token or token != API_TOKEN:
        logger.info(f"No valid token")
        raise HTTPException(
            status_code=status.HTTP_401_UNAUTHORIZED,
            detail="Invalid or missing API token",
        )


def get_retriever(descriptorset_name: str, model: str, k: int):
    """Build the retriever for the given descriptorset and model."""
    client = create_connector()
    embeddings = Embedder.find_or_create_descriptor_set(
        client=client,  # only used for construction
        **Embedder.parse_string(model),
        descriptor_set=descriptorset_name,
    )
    retriever = Retriever(
        embeddings=embeddings,
        descriptor_set=descriptorset_name,
        search_type="mmr",  # "similarity" or "mmr"
        k=k,
        fetch_k=k * 4,  # number of results fetched for MMR
        client=client,
    )
    return retriever


def get_not_ready_status(path="not-ready.txt") -> Optional[dict]:
    """Check if the app is ready to serve requests.
    This allows this workflow to be composed with other workflows
    that may not be ready yet.
    """
    # Lifespan test
    if not ready:
        logger.info("App is not ready yet")
<<<<<<< HEAD
        return JSONResponse({"ready": False, "detail": "App is not ready yet"})
=======
        return {"ready": False, "detail": "App is not ready yet"}
>>>>>>> 1b413792

    # Check for a not-ready file; created when composed with other workflows
    try:
        with open(path, "r") as f:
            return {"ready": False, "detail": f.read()}
    except FileNotFoundError:
        return None


async def main(args):
    logging.basicConfig(level=args.log_level, force=True)
    logger.info("Starting RAG API")
    logger.info(f"Log level: {args.log_level}")
    logger.info(f"Input ID: {args.input}")

    global API_TOKEN
    API_TOKEN = args.token

    global llm
    llm = load_llm(args.llm_provider, args.llm_model, args.llm_api_key)

    global retriever
    retriever = get_retriever(args.input, args.model, args.n_documents)

    context_builder = ContextBuilder()
    global qa_chain
    qa_chain = QAChain(retriever, context_builder, llm)

    global ready
    ready = True

    logger.info("Complete.")


def get_args(argv=[]):
    obj = ArgumentParser()

    obj.add_argument('--input',
                     help='The descriptorset to use')

    obj.add_argument('--llm_provider',
                     help='The LLM provider to use, e.g. openai, huggingface, together, groq, cohere; default is huggingface',
                     default=None)

    obj.add_argument('--llm_model',
                     help='The LLM model to use, e.g. gpt-3.5-turbo, gpt-4, llama-2-7b-chat; default depends on provider',
                     default=None)

    obj.add_argument('--llm_api_key',
                     help='The LLM API key to use, if required by the provider',
                     default=None)

    obj.add_argument('--log-level',
                     help='Logging level, e.g. INFO, DEBUG',
                     choices=list(logging._nameToLevel.keys()),
                     default='INFO')

    obj.add_argument('--model',
                     help='The embedding model to use, of the form "backend model pretrained',
                     default=EMBEDDING_MODEL)

    obj.add_argument('--token',
                     help='The token required to use the API',
                     required=True)

    obj.add_argument('--port',
                     help='The port to use for the API',
                     default=8000,
                     type=int)

    obj.add_argument('--n-documents',
                     help='The number of documents to return from the retriever',
                     default=4,
                     type=int)

    obj.add_argument('--allowed-origins',
                     help='Comma-separated list of allowed origins for CORS',
                     default="")

    params = obj.parse_args(argv)
    return params


app.mount("/", StaticFiles(directory="static", html=True), name="static")
<|MERGE_RESOLUTION|>--- conflicted
+++ resolved
@@ -12,12 +12,8 @@
 from aperturedb.CommonLibrary import create_connector
 import asyncio
 
-<<<<<<< HEAD
 from llm import LLM
 from embeddings import Embedder
-=======
-from embeddings import BatchEmbedder
->>>>>>> 1b413792
 from embeddings import DEFAULT_MODEL as EMBEDDING_MODEL
 from rag import QAChain
 from context_builder import ContextBuilder
@@ -26,7 +22,6 @@
 from fastapi.middleware.cors import CORSMiddleware
 
 
-
 logger = logging.getLogger(__name__)
 
 APP_PATH = "/rag"
@@ -36,6 +31,7 @@
 
 start_time = time.time()
 startup_time = None
+
 
 async def query_with_aimon(query: str, history: Optional[str] = None):
     answer, new_history, rewritten_query, docs = await qa_chain.run(query, history)
@@ -51,8 +47,11 @@
         # This is the generated response from the original LLM
         aimon_payload["generated_text"] = answer
         # This is the instructions that you want to evaluate
-        aimon_payload["instructions"] = ["Ensure that the output is correct and is derived from the provided context."]
-        aimon_payload["context"] = [docs.page_content for docs in docs] + [history]  # The context is the documents retrieved by the retriever
+        aimon_payload["instructions"] = [
+            "Ensure that the output is correct and is derived from the provided context."]
+        # The context is the documents retrieved by the retriever
+        aimon_payload["context"] = [
+            docs.page_content for docs in docs] + [history]
 
         # This configuration invokes AIMon's "instruction_adherence" model
         # that validates if an LLM response has been
@@ -75,19 +74,19 @@
 
         # Include application_name and model_name if publishing
         if aimon_payload["publish"]:
-            aimon_payload["application_name"] = os.environ.get('AIMON_APP_NAME', "ChatBot workflow")
+            aimon_payload["application_name"] = os.environ.get(
+                'AIMON_APP_NAME', "ChatBot workflow")
             # This is the LLM you used to generate the SQL query from text,
             # AIMon only uses this for metadata in the UI. AIMon does not invoke this LLM.
-            aimon_payload["model_name"] = os.environ.get('LLM_MODEL_NAME', args.llm_model)
+            aimon_payload["model_name"] = os.environ.get(
+                'LLM_MODEL_NAME', args.llm_model)
 
         data_to_send = [aimon_payload]
-
 
         async def call_aimon():
             async with AsyncClient(auth_header=f"Bearer {aimon_api_key}") as aimon:
                 resp = await aimon.inference.detect(body=data_to_send)
                 return resp
-
 
         # Await on
         resp = await call_aimon()
@@ -98,6 +97,7 @@
         resp_json = {}
 
     return answer, new_history, rewritten_query, docs
+
 
 @asynccontextmanager
 async def lifespan(app: FastAPI):
@@ -171,6 +171,7 @@
     query = body.get("query")
     history = body.get("history")
     return await ask(request, authorization, token, query, history)
+
 
 async def ask(request: Request,
               authorization: str,
@@ -378,14 +379,16 @@
     # Lifespan test
     if not ready:
         logger.info("App is not ready yet")
-<<<<<<< HEAD
-        return JSONResponse({"ready": False, "detail": "App is not ready yet"})
-=======
-        return {"ready": False, "detail": "App is not ready yet"}
->>>>>>> 1b413792
-
-    # Check for a not-ready file; created when composed with other workflows
-    try:
+
+
+<< << << < HEAD
+   return JSONResponse({"ready": False, "detail": "App is not ready yet"})
+== == == =
+   return {"ready": False, "detail": "App is not ready yet"}
+>>>>>> > origin/main
+
+   # Check for a not-ready file; created when composed with other workflows
+   try:
         with open(path, "r") as f:
             return {"ready": False, "detail": f.read()}
     except FileNotFoundError:
@@ -466,4 +469,4 @@
     return params
 
 
-app.mount("/", StaticFiles(directory="static", html=True), name="static")
+app.mount("/", StaticFiles(directory="static", html=True), name="static")