--- conflicted
+++ resolved
@@ -120,9 +120,5 @@
     exit $pipeline_status
 fi
 
-<<<<<<< HEAD
 # Wait on server forever
-wait $server_pid
-=======
-with_env_only rag $COMMON_PARAMETERS WF_INPUT WF_LOG_LEVEL WF_TOKEN WF_LLM_PROVIDER WF_LLM_MODEL WF_LLM_API_KEY WF_MODEL WF_N_DOCUMENTS UVICORN_LOG_LEVEL UVICORN_WORKERS WF_AIMON_API_KEY WF_AIMON_APP_NAME WF_AIMON_LLM_MODEL_NAME
->>>>>>> 58b3de7b
+wait $server_pid