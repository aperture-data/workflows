--- conflicted
+++ resolved
@@ -4,7 +4,6 @@
 
 RUN apt update && apt upgrade -y && apt install -y --no-install-recommends \
     awscli \
-<<<<<<< HEAD
     unzip \
     wget \
     curl \
@@ -12,11 +11,6 @@
     python3-pip \
     git \
     && apt-get clean && rm -rf /var/lib/apt/lists/*
-=======
-    unzip wget curl jq lsof\
-    python3-venv &&\
-    apt-get clean && rm -rf /var/lib/apt/lists/*
->>>>>>> 48548da2
 
 # Use virtual environment for pip install
 ENV VIRTUAL_ENV=/opt/venv
@@ -28,7 +22,6 @@
 RUN tar -xf google-cloud-cli-linux-x86_64.tar.gz
 RUN ./google-cloud-sdk/install.sh
 ENV PATH=$PATH:/google-cloud-sdk/bin
-<<<<<<< HEAD
     
 COPY requirements.txt /
 RUN pip3 install --upgrade pip && \
@@ -38,11 +31,6 @@
 RUN pip install --no-cache-dir --index-url https://download.pytorch.org/whl/cpu -r requirements_cpu.txt
 
 RUN pip3 install --upgrade aperturedb
-=======
-
-COPY requirements.txt /
-RUN pip install --upgrade -r /requirements.txt
->>>>>>> 48548da2
 
 RUN mkdir -p app/output
 
@@ -51,20 +39,9 @@
 
 COPY scripts/start.sh /
 
-<<<<<<< HEAD
 # Get the image version from the build context
 ARG VERSION
 ENV APP_VERSION=$VERSION
-=======
-COPY scripts/userlog.py app/
-COPY scripts/slack-alert.py app/
-COPY scripts/batcher.py app/
-COPY scripts/wf_argparse.py app/
-COPY scripts/connection_pool.py app/
-COPY scripts/status_server.py app/
-COPY scripts/status.py app/
-COPY scripts/log_processor.py app/
->>>>>>> 48548da2
 
 COPY scripts/start.sh /
 
