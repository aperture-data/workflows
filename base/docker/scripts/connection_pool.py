import threading
import queue
from contextlib import contextmanager
<<<<<<< HEAD
from typing import ContextManager
=======
from typing import ContextManager, Optional
>>>>>>> 1b413792

from aperturedb.CommonLibrary import create_connector, execute_query
from aperturedb.Connector import Connector
from aperturedb.Utils import Utils


class ConnectionPool:
    """
    A thread-safe connection pool for aperturedb.Connector.

    This pool manages a fixed number of Connector instances, allowing multiple
    threads to safely execute queries by borrowing and returning connections.
    """

    def __init__(self, pool_size: int = 10, connection_factory=create_connector):
        """
        Initializes the connection pool.

        Args:
            pool_size (int): The number of connections to keep in the pool.
            connection_factory (callable): A factory function to create new connections.
        """
        if pool_size <= 0:
            raise ValueError("Pool size must be greater than 0.")

        self._pool_size = pool_size
        self._connection_factory = connection_factory
        # A thread-safe queue to hold the available connections
        self._pool = queue.Queue(maxsize=pool_size)

        # A lock to ensure the initial population is thread-safe, just in case.
        self._lock = threading.Lock()

        # Pre-populate the pool with connections
        for _ in range(pool_size):
            try:
                connection = self._connection_factory()
                if not connection:
                    raise ConnectionError("Failed to create a connection.")
                self._pool.put(connection)
            except Exception as e:
                print(f"Failed to create a connection for the pool: {e}")
                # Depending on requirements, you might want to raise an error
                # if the pool cannot be fully populated.

        if self.available() == 0:
            raise ConnectionError(
                "Failed to initialize any connections for the pool. "
                "Please check connection parameters and network."
            )

    def available(self) -> int:
        """Returns the number of available connections in the pool."""
        return self._pool.qsize()

    def total(self) -> int:
        """Returns the total number of connections in the pool."""
        return self._pool_size

    @contextmanager
    def get_connection(self) -> ContextManager[Connector]:
        """
        A context manager to get a connection from the pool.
        This is the recommended way to use a connection.
        It automatically gets a connection and releases it back to the pool.

        Usage:
            with pool.get_connection() as conn:
                conn.query(...)
        """
        # The get() call will block until a connection is available.
        connection = self._pool.get()
        try:
            # Yield the connection for the user to use
            yield connection
        finally:
            # This block is guaranteed to execute, ensuring the connection
            # is always returned to the pool.
            self._pool.put(connection)

    @contextmanager
    def get_utils(self) -> ContextManager[Utils]:
        """
        A context manager to get a Utils instance from the pool.
        This is useful for operations that require Utils methods.

        Usage:
            with pool.get_utils() as utils:
                schema = utils.get_schema()
        """
        with self.get_connection() as connection:
            yield Utils(connection)

<<<<<<< HEAD
    def query(self, query: str, blobs: list = [], **kwargs):
=======
    def query(self, query: str, blobs: Optional[list] = None, **kwargs):
>>>>>>> 1b413792
        """
        A convenience method to execute a query directly from the pool.

        This method handles getting a connection, executing the query,
        and returning the connection to the pool.

        This corresponds to the `query` method in the Connector class.

        Args:
            query (str): The query string to execute.
            blobs (list): A list of blobs to include with the query.
            **kwargs: Other arguments for the Connector's query method.

        Returns:
            Response from the executed query.
            Blobs
        """
        blobs = blobs if blobs is not None else []
        with self.get_connection() as connection:
            return connection.query(query, blobs, **kwargs)

    def execute_query(self, query: str, blobs: Optional[list] = None, **kwargs):
        """
        Execute a query using the connection pool.
        This corresponds to the `execute_query` method in CommonLibrary.

        Args:
            query (str): The query to execute.
            blobs (list): Optional blobs to include with the query.
            **kwargs: Additional keyword arguments for the query method.

        Returns:
            status (int): The result code.
                - 0 : if all commands succeeded
                - 1 : if there was -1 in the response
                - 2 : For any other code.
            responses (CommandResponses): A list of dictionaries giving the response for each command.
            blobs (Blobs): Possibly empty list of blobs returned by the query.

        See CommonLibrary.execute_query for details.
        """
        blobs = blobs if blobs is not None else []
        with self.get_connection() as connection:
<<<<<<< HEAD
            return connection.query(query, blobs, **kwargs)

    def execute_query(self, query: str, blobs: list = [], **kwargs):
        """
        Execute a query using the connection pool.

        Args:
            query (str): The query to execute.
            blobs (list): Optional blobs to include with the query.
            **kwargs: Additional keyword arguments for the query method.

        Returns:
            See CommonLibrary.execute_query for details.
        """
        with self.get_connection() as connection:
=======
>>>>>>> 1b413792
            return execute_query(connection, query, blobs, **kwargs)<|MERGE_RESOLUTION|>--- conflicted
+++ resolved
@@ -1,11 +1,12 @@
+from aperturedb.Utils import Utils
+from aperturedb.Connector import Connector
+from aperturedb.CommonLibrary import create_connector, execute_query
+from typing import ContextManager, Optional
+from typing import ContextManager
 import threading
 import queue
 from contextlib import contextmanager
-<<<<<<< HEAD
-from typing import ContextManager
-=======
 from typing import ContextManager, Optional
->>>>>>> 1b413792
 
 from aperturedb.CommonLibrary import create_connector, execute_query
 from aperturedb.Connector import Connector
@@ -99,11 +100,7 @@
         with self.get_connection() as connection:
             yield Utils(connection)
 
-<<<<<<< HEAD
-    def query(self, query: str, blobs: list = [], **kwargs):
-=======
     def query(self, query: str, blobs: Optional[list] = None, **kwargs):
->>>>>>> 1b413792
         """
         A convenience method to execute a query directly from the pool.
 
@@ -147,22 +144,4 @@
         """
         blobs = blobs if blobs is not None else []
         with self.get_connection() as connection:
-<<<<<<< HEAD
-            return connection.query(query, blobs, **kwargs)
-
-    def execute_query(self, query: str, blobs: list = [], **kwargs):
-        """
-        Execute a query using the connection pool.
-
-        Args:
-            query (str): The query to execute.
-            blobs (list): Optional blobs to include with the query.
-            **kwargs: Additional keyword arguments for the query method.
-
-        Returns:
-            See CommonLibrary.execute_query for details.
-        """
-        with self.get_connection() as connection:
-=======
->>>>>>> 1b413792
             return execute_query(connection, query, blobs, **kwargs)