--- conflicted
+++ resolved
@@ -15,7 +15,6 @@
 STATUS_SERVER_HOSTNAME=$(hostname -f)
 STATUS_SERVER_PORT=8080
 PROMETHEUS_PORT=8001
-<<<<<<< HEAD
 STATUS_SCRIPT=/app/status_tools.py
 
 # Timing and URL variables (set during execution)
@@ -71,96 +70,56 @@
 
 # Setup database configuration
 setup_database() {
-    local DB_HOST=${DB_HOST:-"localhost"}
-    local DB_HOST_PUBLIC=${DB_HOST_PUBLIC:-${DB_HOST}}
-    local DB_HOST_PRIVATE_TCP=${DB_HOST_PRIVATE_TCP:-${DB_HOST}}
-    local DB_HOST_PRIVATE_HTTP=${DB_HOST_PRIVATE_HTTP:-${DB_HOST}}
-    local DB_USER=${DB_USER:-"admin"}
-    local DB_PASS=${DB_PASS:-"admin"}
-    local USE_SSL=${USE_SSL:-true}
-    local USE_REST=${USE_REST:-false}
-    local DEFAULT_DB_PORT
-
-    if [ "${USE_REST}" == true ]; then
-        DB_HOST=${DB_HOST_PRIVATE_HTTP}
-        if [ "${USE_SSL}" == true ]; then
-            DEFAULT_DB_PORT=443
+    # Initialize ADB_USER and ADB_PASS
+    local ADB_USER=${DB_USER:-"admin"}
+    local ADB_PASS=${DB_PASS:-"admin"}
+
+    # Initialize ADB_USE_SSL and ADB_USE_REST
+    local ADB_USE_SSL="${USE_SSL:-true}"
+    local ADB_USE_REST="${USE_REST:-false}"
+
+    # Initialize ADB_PORT
+    local ADB_PORT
+    if [ -n "${DB_PORT:-}" ]; then
+        ADB_PORT="${DB_PORT}"
+    elif [ "${ADB_USE_REST}" == true ]; then
+        if [ "${ADB_USE_SSL}" == true ]; then
+            ADB_PORT=443
         else
-            DEFAULT_DB_PORT=80
+            ADB_PORT=80
         fi
     else
-        DB_HOST=${DB_HOST_PRIVATE_TCP}
-        DEFAULT_DB_PORT=55555
-    fi
-=======
-HOSTNAME=${STATUS_SERVER_HOSTNAME} PORT=${STATUS_SERVER_PORT} PROMETHEUS_PORT=${PROMETHEUS_PORT} python3 status_server.py &
-# Wait for the status server to start
-while [ -z "$(lsof -i:8080)" ]; do
-    echo "Waiting for Status Server to start on port 8080..."
-    sleep 1
-done
-echo "Starting Status Server is up."
-
-# Initialize ADB_USER and ADB_PASS
-ADB_USER=${DB_USER:-"admin"}
-ADB_PASS=${DB_PASS:-"admin"}
-
-#Initialize ADB_USE_SSL and ADB_USE_REST
-ADB_USE_SSL="${USE_SSL:-true}"
-ADB_USE_REST="${USE_REST:-false}"
-
-#Initialize ADB_PORT
-if [ -n "${DB_PORT}" ]; then
-    ADB_PORT="${DB_PORT}"
-elif [ "${ADB_USE_REST}" == true ]; then
-    if [ "${ADB_USE_SSL}" == true ]; then
-        ADB_PORT=443
+        ADB_PORT=55555
+    fi
+
+    # Initialize ADB_HOST and ADB_VERIFY_HOSTNAME
+    local ADB_HOST
+    local ADB_VERIFY_HOSTNAME
+    if [ -n "${DB_HOST_PRIVATE:-}" ]; then
+        ADB_HOST="${DB_HOST_PRIVATE}"
+        ADB_VERIFY_HOSTNAME=false
+    elif [ -n "${DB_HOST_PUBLIC:-}" ]; then
+        ADB_HOST="${DB_HOST_PUBLIC}"
+        ADB_VERIFY_HOSTNAME="${VERIFY_HOSTNAME:-true}"
+    elif [ -z "${DB_HOST:-}" ]; then
+        ADB_HOST="localhost"
+        ADB_VERIFY_HOSTNAME=false
+    elif [ "${DB_HOST}" == "localhost" ] || [ "${DB_HOST}" == "127.0.0.1" ] || [ "${DB_HOST}" == "::1" ]; then
+        ADB_HOST="${DB_HOST}"
+        ADB_VERIFY_HOSTNAME=false
     else
-        ADB_PORT=80
-    fi
-else
-    ADB_PORT=55555
-fi
-
-# Initialize ADB_HOST and ADB_VERIFY_HOSTNAME
-if [ -n "${DB_HOST_PRIVATE}" ]; then
-    ADB_HOST="${DB_HOST_PRIVATE}"
-    ADB_VERIFY_HOSTNAME=false
-elif [ -n "${DB_HOST_PUBLIC}" ]; then
-    ADB_HOST="${DB_HOST_PUBLIC}"
-    ADB_VERIFY_HOSTNAME="${VERIFY_HOSTNAME:-true}"
-elif [ -z "${DB_HOST}" ]; then
-    ADB_HOST="localhost"
-    ADB_VERIFY_HOSTNAME=false
-elif [ "${DB_HOST}" == "localhost" ] || [ "${DB_HOST}" == "127.0.0.1" ] || [ "${DB_HOST}" == "::1" ]; then
-    ADB_HOST="${DB_HOST}"
-    ADB_VERIFY_HOSTNAME=false
-else
-    ADB_HOST="${DB_HOST}"
-    ADB_VERIFY_HOSTNAME="${VERIFY_HOSTNAME:-true}"
-fi
-
-params=()
-if [ "${ADB_USE_SSL}" == false ]; then
-    params+=(--no-use-ssl)
-elif [ "${ADB_VERIFY_HOSTNAME}" == false ]; then
-    params+=(--no-verify-hostname)
-fi
-
-if [ "${ADB_USE_REST}" == true ]; then
-    params+=(--use-rest)
-fi
->>>>>>> 2db93b22
-
-    local DB_PORT=${DB_PORT:-$DEFAULT_DB_PORT}
-
-<<<<<<< HEAD
+        ADB_HOST="${DB_HOST}"
+        ADB_VERIFY_HOSTNAME="${VERIFY_HOSTNAME:-true}"
+    fi
+
     local params=()
-    if [ "${USE_SSL}" == false ]; then
+    if [ "${ADB_USE_SSL}" == false ]; then
         params+=(--no-use-ssl)
-    fi
-
-    if [ "${USE_REST}" == true ]; then
+    elif [ "${ADB_VERIFY_HOSTNAME}" == false ]; then
+        params+=(--no-verify-hostname)
+    fi
+
+    if [ "${ADB_USE_REST}" == true ]; then
         params+=(--use-rest)
     fi
 
@@ -168,40 +127,15 @@
         params+=(--ca-cert $CA_CERT)
     fi
 
-    if [ "${VERIFY_HOSTNAME:-true}" == false ]; then
-        params+=(--no-verify-hostname)
-    fi
-
     adb config create default \
-        --host=$DB_HOST \
-        --port=$DB_PORT \
-        --username=$DB_USER \
-        --password=$DB_PASS \
+        --host=$ADB_HOST \
+        --port=$ADB_PORT \
+        --username=$ADB_USER \
+        --password=$ADB_PASS \
         "${params[@]}" \
         --no-interactive
-=======
-STATUS_SCRIPT=/app/status_tools.py
-
-adb config create default \
-    --host=$ADB_HOST \
-    --port=$ADB_PORT \
-    --username=$ADB_USER \
-    --password=$ADB_PASS \
-    "${params[@]}" \
-    --no-interactive
-
-echo "Verifying connectivity to ${ADB_HOST}..." | tee -a $LOGFILE
-adb utils execute status 2>&1 | tee -a $LOGFILE
-ret_val="${PIPESTATUS[0]}"
-
-if [ "${ret_val}" -ne 0 ]; then
-    python $STATUS_SCRIPT --completed 0 --error-message "Could not connect to database" --error-code "workflow_error"
-else
-    echo "Done."
->>>>>>> 2db93b22
-
-    echo "Verifying connectivity to ${DB_HOST}..." | tee -a $LOGFILE
-    
+
+    echo "Verifying connectivity to ${ADB_HOST}..." | tee -a $LOGFILE
     adb utils execute status 2>&1 | tee -a $LOGFILE
 
     echo "Done."
