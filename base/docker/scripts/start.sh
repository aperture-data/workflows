--- conflicted
+++ resolved
@@ -13,6 +13,7 @@
 PUSH_TO_S3=$(/app/wf_argparse.py --type bool --envar PUSH_TO_S3 --default false)
 POST_TO_SLACK=$(/app/wf_argparse.py --type bool --envar POST_TO_SLACK --default false)
 HAS_DB_INFO=$(/app/wf_argparse.py --type bool --envar HAS_DB_INFO --default true)
+APERTUREDB_KEY=$(/app/wf_argparse.py --type shell_safe --envar APERTUREDB_KEY --allow-unset)
 
 # Global variables
 OUTPUT="output"
@@ -94,51 +95,29 @@
         ADB_PORT=55555
     fi
 
-<<<<<<< HEAD
     if [ -z "${APERTUREDB_KEY:-}" ]; then
         # Initialize ADB_HOST and ADB_VERIFY_HOSTNAME
         local ADB_HOST
         local ADB_VERIFY_HOSTNAME
         if [ -n "${DB_HOST_PRIVATE:-}" ]; then
-            ADB_HOST="${DB_HOST_PRIVATE}"
+            ADB_HOST=$(/app/wf_argparse.py --type hostname --envar DB_HOST_PRIVATE)
             ADB_VERIFY_HOSTNAME=false
         elif [ -n "${DB_HOST_PUBLIC:-}" ]; then
-            ADB_HOST="${DB_HOST_PUBLIC}"
-            ADB_VERIFY_HOSTNAME="${VERIFY_HOSTNAME:-true}"
+            ADB_HOST=$(/app/wf_argparse.py --type hostname --envar DB_HOST_PUBLIC)
+            ADB_VERIFY_HOSTNAME="${VERIFY_HOSTNAME_DEFAULT}"
         elif [ -z "${DB_HOST:-}" ]; then
             ADB_HOST="localhost"
             ADB_VERIFY_HOSTNAME=false
-        elif [ "${DB_HOST}" == "localhost" ] || [ "${DB_HOST}" == "127.0.0.1" ] || [ "${DB_HOST}" == "::1" ]; then
-            ADB_HOST="${DB_HOST}"
-            ADB_VERIFY_HOSTNAME=false
         else
-            ADB_HOST="${DB_HOST}"
-            ADB_VERIFY_HOSTNAME="${VERIFY_HOSTNAME:-true}"
-        fi
-=======
-    # Initialize ADB_HOST and ADB_VERIFY_HOSTNAME
-    local ADB_HOST
-    local ADB_VERIFY_HOSTNAME
-    if [ -n "${DB_HOST_PRIVATE:-}" ]; then
-        ADB_HOST=$(/app/wf_argparse.py --type hostname --envar DB_HOST_PRIVATE)
-        ADB_VERIFY_HOSTNAME=false
-    elif [ -n "${DB_HOST_PUBLIC:-}" ]; then
-        ADB_HOST=$(/app/wf_argparse.py --type hostname --envar DB_HOST_PUBLIC)
-        ADB_VERIFY_HOSTNAME="${VERIFY_HOSTNAME_DEFAULT}"
-    elif [ -z "${DB_HOST:-}" ]; then
-        ADB_HOST="localhost"
-        ADB_VERIFY_HOSTNAME=false
-    else
-        local DB_HOST_VAL=$(/app/wf_argparse.py --type hostname --envar DB_HOST )
-        if [ "${DB_HOST_VAL}" == "localhost" ] || [ "${DB_HOST_VAL}" == "127.0.0.1" ] || [ "${DB_HOST_VAL}" == "::1" ]; then
-            ADB_HOST="${DB_HOST_VAL}"
-            ADB_VERIFY_HOSTNAME=false
-        else
-            ADB_HOST="${DB_HOST_VAL}"
-            ADB_VERIFY_HOSTNAME="${VERIFY_HOSTNAME_DEFAULT}"
-        fi
-    fi
->>>>>>> edd61eef
+            local DB_HOST_VAL=$(/app/wf_argparse.py --type hostname --envar DB_HOST )
+            if [ "${DB_HOST_VAL}" == "localhost" ] || [ "${DB_HOST_VAL}" == "127.0.0.1" ] || [ "${DB_HOST_VAL}" == "::1" ]; then
+                ADB_HOST="${DB_HOST_VAL}"
+                ADB_VERIFY_HOSTNAME=false
+            else
+                ADB_HOST="${DB_HOST_VAL}"
+                ADB_VERIFY_HOSTNAME="${VERIFY_HOSTNAME_DEFAULT}"
+            fi
+        fi
 
         local params=()
         if [ "${ADB_USE_SSL}" == false ]; then
@@ -151,11 +130,11 @@
             params+=(--use-rest)
         fi
 
-        if [ -n "${CA_CERT:-}" ]; then
-            params+=(--ca-cert $CA_CERT)
-        fi
-
-<<<<<<< HEAD
+        if [[ -n "${CA_CERT:-}" ]]; then
+            echo "Using CA certificate: $CA_CERT"
+            params+=(--ca-cert "$CA_CERT")
+        fi
+
         adb config create default \
             --host=$ADB_HOST \
             --port=$ADB_PORT \
@@ -163,11 +142,6 @@
             --password=$ADB_PASS \
             "${params[@]}" \
             --no-interactive
-=======
-    if [[ -n "${CA_CERT:-}" ]]; then
-        echo "Using CA certificate: $CA_CERT"
-        params+=(--ca-cert "$CA_CERT")
->>>>>>> edd61eef
     fi
 
     ADB_HOST=$(adb config get .host)
