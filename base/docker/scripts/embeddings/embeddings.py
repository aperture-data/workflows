import torch
import numpy as np
import hashlib
from typing import List, Union, Literal, Optional
import cv2
from PIL import Image
import logging
from aperturedb.Connector import Connector
import inspect

# Set up logging
logger = logging.getLogger(__name__)

# provider model pretrained
# Keep this short to reduce docker build time and image size
SUPPORTED_MODELS = [
    "sentence-transformers all-MiniLM-L6-v2 Qwen/Qwen3-Embedding-4B",
    "gpt4all all-MiniLM-L6-v2.gguf2.f16.gguf",
    "openclip ViT-B-32 laion2b_s34b_b79k",
    "openclip ViT-L-14 laion2b_s32b_b82k",
    "openclip RN50 yfcc15m",
    "clip ViT-B/32 openai"
]

DEFAULT_MODEL = SUPPORTED_MODELS[0]

# Do not change this text
# It is used to generate a fingerprint for the model
FINGERPRINT_TEXT = "ApertureDB unifies multimodal data, knowledge graphs, and vector search into a single database solution for rapid AI deployments at enterprise scale."


class DescriptorSetNotFoundError(Exception):
    """Exception raised when a descriptor set is not found."""

    def __init__(self, descriptor_set: str):
        super().__init__(f"Descriptor set '{descriptor_set}' not found.")
        self.descriptor_set = descriptor_set


class Embedder():
    """
    This class is a general helper for embedding text and images using OpenCLIP or CLIP models.

    The recommended way to construct an Embedder is to use one of the following factory methods:
    * `from_existing_descriptor_set`: This will find an existing descriptor set in the database and create an Embedder instance from it. Only the descriptor set name is required. This method is recomended for read-only use cases where you want to embed query texts or images to search for with an existing descriptor set.
    * `from_new_descriptor_set`: This will find an existing descriptor set in the database or create a new one if it does not exist. You must provide the provider, model name, pretrained corpus, and descriptor set name. This method is recommended for write use cases where you want to create a new descriptor set with embeddings for texts or images, but you also want to support extention of an existing descriptor set if it already exists. See the `clean` parameter for details of how existing descriptor sets are handled.

    These two methods are the only ones to talk to the database, and do not store the client.

    In addition the `parse_string` static method can be used to parse a string containing the provider, model name, and optionally the pretrained corpus, e.g., "openclip ViT-B-32 laion2b_s34b_b79k". This is offered as a convenience to avoid specifying each parameter separately, for example when configuring the model from an environment variable.

    Once you have an Embedder instance, you can use it to embed texts and images:
    * `embed_text`: Embed a single text input.
    * `embed_texts`: Embed a list of text inputs.
    * `embed_image`: Embed a single image input.
    * `embed_images`: Embed a list of images.

    All of these methods return a the embedded vectors as Numpy arrays. To use this as a blob in an ApertureDB query call `tobytes()`.
    """
    supported_providers = ["clip", "openclip",
                           "gpt4all", "sentence-transformers"]

    def __init__(self,
                 provider: Literal["clip", "openclip",
                                   "gpt4all", "sentence-transformers"] = None,
                 model_name: str = None,
                 pretrained: str = None,
                 descriptor_set: str = None,
                 device: Optional[Literal["cpu", "cuda"]] = None):
        """Initialize the Embedder with a model specification.

        Args:
            provider (str): The provider of the model, e.g., "openclip" or "clip".
            model_name (str): The name of the model, e.g., "ViT-B-32".
            pretrained (str): The pretrained corpus, e.g., "laion2b_s34b_b79k". (Optional for CLIP)
            descriptor_set (str): The name of the descriptor set to use for this embedder.
            device (str): The device to run the model on. Default is to auto-detect.
        """
        assert provider in self.supported_providers, \
            f"Unsupported provider: {provider}. {self.supported_providers=}"
        self.provider = provider

        assert model_name, "Model name must be specified."
        self.model_name = model_name

        if not pretrained and provider == "clip":
            pretrained = "openai"
        if not pretrained and provider in ["gpt4all", "sentence-transformers"]:
            pretrained = "figure_me_out"
        assert pretrained, "Pretrained corpus must be specified for OpenCLIP."
        self.pretrained = pretrained

        self.descriptor_set = descriptor_set

        # This should be "cpu" during docker build
        device_name = device or (
            "cuda" if torch.cuda.is_available() else "cpu")
        self.device = torch.device(device_name)

        # https://github.com/nomic-ai/gpt4all/tree/main/gpt4all-bindings/python
        self.gpt4all_device_name = "gpu" if device_name == "cuda" else "intel"

        self._load_model()  # sets self.preprocess, self.tokenizer

    @staticmethod
    def parse_string(provider_model_pretrained: str) -> dict:
        """Parse a string specification into Embedder parameters.

        Args:
            * provider_model_pretrained: A string containing the provider, model name, and optionally the pretrained corpus, e.g., "openclip ViT-B-32 laion2b_s34b_b79k". This is offered as a convenience to avoid specifying each parameter separately, for example when configuring the model from an environment variable.

        Returns:
            kwargs: A dictionary containing the provider, model name, and pretrained corpus, suitable for dict interpolation into the Embedder constructor.
        """
        parts = provider_model_pretrained.split()
        if len(parts) < 2:
            raise ValueError(
                "Model specification must include provider and model name")
        provider = parts[0].lower()
        model_name = parts[1]
        pretrained = parts[2] if len(parts) > 2 else None
        return dict(provider=provider, model_name=model_name, pretrained=pretrained)

    def _load_model(self):
        """Load the model based on the provider, model name, and pretrained corpus."""
        # TODO: Consider caching this so that multiple instances of Embedder
        # with the same provider, model name, and pretrained corpus can share the same model.
        if self.provider == "openclip":
            import open_clip
            self.model, self.preprocess, _ = open_clip.create_model_and_transforms(
                model_name=self.model_name,
                pretrained=self.pretrained,
                device=self.device
            )
            self.model.eval()
            self.tokenizer = open_clip.get_tokenizer(self.model_name)
            self.context_length = inspect.signature(
                self.tokenizer.__call__).parameters["context_length"].default

        elif self.provider == "clip":
            import clip
            model_id = self.model_name
            # CLIP assumes pretrained corpus is "openai"
            self.model, self.preprocess = clip.load(
                model_id, device=self.device)
            self.model.eval()
            self.tokenizer = lambda x: clip.tokenize(x, truncate=True)
            self.context_length = inspect.signature(
                clip.tokenize).parameters["context_length"].default
        elif self.provider == "gpt4all":
            from gpt4all import Embed4All
            self.model = Embed4All(model_name=self.model_name)
        elif self.provider == "sentence-transformers":
            from sentence_transformers import SentenceTransformer
            self.model = SentenceTransformer(self.model_name)
        else:
            raise ValueError(f"Unsupported provider: {self.provider}")

    def _tokenize(self, texts: List[str]) -> torch.Tensor:
        """Tokenizes the input texts using the model's tokenizer."""
        if self.tokenizer is None:
            raise ValueError(
                "Tokenizer is not initialized. Call _load_model() first.")
        return self.tokenizer(texts).to(self.device)

    def get_properties(self) -> dict:
        """Returns properties that might be added to, say, a descriptor set."""
        return {
            "embeddings": f"{self.provider} {self.model_name} {self.pretrained}",
            "embeddings_provider": self.provider,
            "embeddings_model": self.model_name,
            "embeddings_pretrained": self.pretrained,
            "embeddings_fingerprint": self.fingerprint_hash(),
        }

    @classmethod
    def check_properties(cls, properties: dict) -> bool:
        """
        Check if the properties are valid for this embedder.
        This attempts to verify that the properties contain the required keys for an embedder.

        Args:
            properties (dict): The properties to check, as returned by `FindDescriptorSet`.

        Returns:
            bool: True if the properties are valid for this embedder, False otherwise.
        """
        required_keys = ["embeddings_provider",
                         "embeddings_model", "embeddings_pretrained"]
        # TODO: Consider adding more checks, e.g., for the provider and model name.
        return all(key in properties and properties[key] is not None
                   for key in required_keys)

    @classmethod
    def from_properties(cls,
                        properties: dict,
                        descriptor_set: str,
                        device: Optional[Literal["cpu", "cuda"]] = None) -> "Embedder":
        """Create an Embedder instance from properties."""
        provider = properties.get("embeddings_provider")
        model_name = properties.get("embeddings_model")
        pretrained = properties.get("embeddings_pretrained")

        if not provider or not model_name or not pretrained:
            raise ValueError(
                f"Properties must contain 'embeddings_provider', 'embeddings_model', and 'embeddings_pretrained': {descriptor_set} - {properties}.")

        return cls(provider=provider,
                   model_name=model_name,
                   pretrained=pretrained,
                   descriptor_set=descriptor_set,
                   device=device)

    @classmethod
    def from_new_descriptor_set(cls,
                                client: Connector,
                                descriptor_set: str,
                                provider: str = None,
                                model_name: str = None,
                                pretrained: str = None,
                                engine: str = "HNSW",
                                device: Optional[Literal["cpu",
                                                         "cuda"]] = None,
                                clean: bool = False,
                                properties: Optional[dict] = None
                                ) -> "Embedder":
        """Find or create a descriptor set for the embedder.

        Args:
            client (Connector): The ApertureDB client to use.
            descriptor_set (str): The name of the descriptor set to use.
            provider (str): The provider of the model, e.g., "openclip" or "clip".
            model_name (str): The name of the model, e.g., "ViT-B-32".
            pretrained (str): The pretrained corpus, e.g., "laion2b_s34b_b79k". (Optional for CLIP)
            device (str): The device to run the model on. Default is to auto-detect.
            clean (bool): If True, delete the existing descriptor set before creating a new one. If the descriptor set already exists, and the embedder is compatible, it will be extended with new embeddings. If it is not compatible, an error will be raised. Default is False.
        """
        logger.info(
            f"Creating Embedder for descriptor set '{descriptor_set}' with provider '{provider}', model '{model_name}', pretrained '{pretrained}', engine '{engine}', device '{device}, clean={clean}'")

        from .aperturedb_io import find_descriptor_set, add_descriptor_set, delete_descriptor_set

        if clean:
            delete_descriptor_set(client, descriptor_set)
        elif existing_properties := find_descriptor_set(
                client=client,
                descriptor_set=descriptor_set):
            logger.info(
                f"Found existing descriptor set {descriptor_set}: {existing_properties}")

            # Verify that the existing descriptor set matches the requested parameters
            if provider != existing_properties['embeddings_provider']:
                raise ValueError(
                    f"Provider mismatch: {provider} != {existing_properties['embeddings_provider']}")
            if model_name != existing_properties['embeddings_model']:
                raise ValueError(
                    f"Model name mismatch: {model_name} != {existing_properties['embeddings_model']}")
            if pretrained and pretrained != existing_properties['embeddings_pretrained']:
                raise ValueError(
                    f"Pretrained corpus mismatch: {pretrained} != {existing_properties['embeddings_pretrained']}")
        else:
            logger.info(
                f"Descriptor set {descriptor_set} not found. Will create a new one.")

        self = cls(provider=provider,
                   model_name=model_name,
                   pretrained=pretrained,
                   descriptor_set=descriptor_set,
                   device=device)
<<<<<<< HEAD

        properties = properties or {}
        properties.update(self.get_properties())
        add_descriptor_set(
            client=client,
            descriptor_set=descriptor_set,
            metric=self.metric,
            dimensions=self.dimensions,
            engine=engine,
            properties=properties
        )
        logger.info(
            f"Created new descriptor set: {descriptor_set} with properties: {properties}")
=======
        if not existing_properties:
            properties = properties or {}
            properties.update(self.get_properties())
            add_descriptor_set(
                client=client,
                descriptor_set=descriptor_set,
                metric=self.metric,
                dimensions=self.dimensions,
                engine=engine,
                properties=properties
            )
            logger.info(
                f"Created new descriptor set: {descriptor_set} with properties: {properties}")
>>>>>>> 78e251fc

        return self

    @classmethod
    def from_existing_descriptor_set(cls,
                                     client: Connector,
                                     descriptor_set: str,
                                     device: str = None,
                                     ) -> "Embedder":
        """Create an instance from a descriptor set name."""
        logger.info(
            f"Creating Embedder from existing descriptor set '{descriptor_set}' on device '{device}'")

        from .aperturedb_io import find_descriptor_set

        properties = find_descriptor_set(client, descriptor_set)
        if not properties:
            raise ValueError(
                f"Descriptor set '{descriptor_set}' not found.")

        self = cls.from_properties(properties=properties,
                                   descriptor_set=descriptor_set,
                                   device=device)

        logger.info(
            f"Created Embedder from descriptor set {descriptor_set}: {self}")

        return self

    @property
    def model_spec(self) -> str:
        """Return a string representation of the model specification."""
        return f"{self.provider} {self.model_name} {self.pretrained}"

    @staticmethod
    def _as_numpy(tensor: torch.Tensor) -> np.ndarray:
        """Convert a PyTorch tensor to a NumPy array."""
        return tensor.float().cpu().numpy()

    def embed_text(self, text: str) -> np.ndarray:
        """Embed a single text input."""
        return self.embed_texts([text])[0]

    def embed_texts(self, texts: List[str]) -> List[np.ndarray]:
        logger.debug(f"Embedding {len(texts)} texts on {self.device}")
        if self.provider == "gpt4all":
            return [np.array(embedding, dtype=np.float32) for embedding in self.model.embed(texts)]
        elif self.provider == "sentence-transformers":
            # self.model.encode(texts) returns a (len(texts), embedding_dim) array
            embeddings = self.model.encode(texts)
            return [embeddings[i] for i in range(len(texts))]
        tokens = self._tokenize(texts)

        with torch.no_grad():
            features = self.model.encode_text(tokens)

        features = [self._as_numpy(f) for f in features]

        assert all(f.shape[0] == self.dimensions for f in features), \
            f"Expected all embeddings to have {self.dimensions} dimensions, got {[f.shape[0] for f in features]}"

        return features

    def embed_image(self, b: bytes) -> np.ndarray:
        """Embed a single image input.

        Args:
            image (bytes): The image data in bytes format (JPEG/PNG).

        Returns:
            vector (Numpy array): The embedded vector for the image.
        """
        return self.embed_images([b])[0]

    def embed_images(self, images: List[bytes]) -> List[np.ndarray]:
        """Embed a list of images.

        Args:
            images (List[bytes]): A list of image data in bytes format (JPEG/PNG).

        Returns:
            List[np.ndarray]: A list of embedded vectors for the images.
        """

        logger.debug(f"Embedding {len(images)} images on {self.device}")

        preprocessed = []

        for i, b in enumerate(images):
            try:
                assert isinstance(b, bytes), \
                    f"Image {i} must be bytes, got {type(b)}"
                nparr = np.frombuffer(b, np.uint8)
                image = cv2.imdecode(nparr, cv2.IMREAD_COLOR)
                image = cv2.cvtColor(image, cv2.COLOR_BGR2RGB)
                image = Image.fromarray(image)
                tensor = self.preprocess(image)  # shape [C, H, W]
                preprocessed.append(tensor)
            except Exception as e:
                raise ValueError(
                    f"Failed to preprocess image {i}: {e}. Ensure the image is valid and in a supported format.")

        # Stack and move to device
        batch = torch.stack(preprocessed, dim=0).to(
            self.device)  # shape [B, C, H, W]

        with torch.no_grad():
            features = self.model.encode_image(batch)  # shape [B, D]

        features = [self._as_numpy(f) for f in features]  # List[np.ndarray]

        assert all(f.shape[0] == self.dimensions for f in features), \
            f"Expected all embeddings to have {self.dimensions} dimensions, got {[f.shape[0] for f in features]}"
        return features

    def fingerprint(self, canonical_text: str = FINGERPRINT_TEXT) -> np.ndarray:
        result = self.embed_text(canonical_text)
        return result

    def fingerprint_hash(self, canonical_text: str = FINGERPRINT_TEXT) -> str:
        vec = self.fingerprint(canonical_text)
        return hashlib.sha256(vec.tobytes()).hexdigest()

    @property
    def dimensions(self) -> int:
        if self.provider == "gpt4all":
            return np.array(self.model.embed(FINGERPRINT_TEXT), dtype=np.float32).shape[0]
        elif self.provider == "sentence-transformers":
            return self.model.get_sentence_embedding_dimension()
        return self.model.visual.output_dim if hasattr(self.model, 'visual') else self.model.output_dim

    def summarize(self, canonical_text: str = FINGERPRINT_TEXT):
        vec = self.fingerprint(canonical_text)
        print(f"[INFO] Provider: {self.provider}")
        print(f"[INFO] Model: {self.model_name}")
        print(f"[INFO] Pretrained: {self.pretrained}")
        print(f"[INFO] Device: {self.device}")
        print(f"[INFO] Embedding Dim: {self.dimensions}")
        print(
            f"[INFO] Fingerprint Hash: {self.fingerprint_hash(canonical_text)}")

    @property
    def metric(self):
        # For now we believe all OpenCLIP and CLIP models are cosine similarity
        return "CS"

    def __repr__(self):
        return f"<Embedder {self.provider} {self.model_name} ({self.pretrained} for {self.descriptor_set}) on {self.device}>"<|MERGE_RESOLUTION|>--- conflicted
+++ resolved
@@ -267,21 +267,6 @@
                    pretrained=pretrained,
                    descriptor_set=descriptor_set,
                    device=device)
-<<<<<<< HEAD
-
-        properties = properties or {}
-        properties.update(self.get_properties())
-        add_descriptor_set(
-            client=client,
-            descriptor_set=descriptor_set,
-            metric=self.metric,
-            dimensions=self.dimensions,
-            engine=engine,
-            properties=properties
-        )
-        logger.info(
-            f"Created new descriptor set: {descriptor_set} with properties: {properties}")
-=======
         if not existing_properties:
             properties = properties or {}
             properties.update(self.get_properties())
@@ -295,7 +280,6 @@
             )
             logger.info(
                 f"Created new descriptor set: {descriptor_set} with properties: {properties}")
->>>>>>> 78e251fc
 
         return self
 
