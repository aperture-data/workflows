name: CI-build-apps

on:
  pull_request:
    branches:
      - main

  # Daily build
  schedule:
  - cron: "0 2 * * *"

  push:
    branches:
      - main

  workflow_dispatch:

jobs:

  get-version:
    runs-on: ubuntu-latest
    outputs:
      version: ${{ steps.set-version.outputs.version }}
    steps:
      - name: Checkout
        uses: actions/checkout@v3

      - name: Set version
        id: set-version
        run: |
          echo "GitHub event: ${{ github.event_name }}"
          echo "GitHub ref: ${{ github.ref }}"

          if [ "${{ github.event_name }}" == "push" ] && [ "${{ github.ref }}" == "refs/heads/main" ]; then
            VERSION=$(scripts/increment_version.sh "${{ vars.VERSION }}")
            # Increment version number now, even if tests fail, to avoid race conditions
            curl --silent --show-error --fail --location --request PATCH \
              --header "Accept: application/vnd.github+json" \
              --header "Authorization: Bearer ${{ secrets.PAT_VARIABLES }}" \
              --header "X-GitHub-Api-Version: 2022-11-28" \
              https://api.github.com/repos/${GITHUB_REPOSITORY}/actions/variables/VERSION \
              -d "{\"value\":\"${VERSION}\"}"
            elif [ "${{ github.event_name }}" == "pull_request" ]; then
            SHORT_SHA=$(echo "${GITHUB_SHA}" | cut -c1-7)
            VERSION="pr-${{ github.event.number }}-${SHORT_SHA}"
          elif [ "${{ github.event_name }}" == "schedule" ]; then
            VERSION="${{ vars.VERSION }}"
          else
            SHORT_SHA=$(echo "${GITHUB_SHA}" | cut -c1-7)
            VERSION="adhoc-${SHORT_SHA}"
          fi
          echo "version=$VERSION"
          echo "version=$VERSION" >> $GITHUB_OUTPUT

  build-base:
    needs: get-version
    runs-on:
      - ubuntu-latest
    env:
      VERSION: ${{ needs.get-version.outputs.version }}
    steps:
      - name: Checkout
        uses: actions/checkout@v3

      - name: Build base
        run: |
          cd base/docker
          bash build.sh

      - name: Build and export
        run: |
          docker save --output=${{ runner.temp }}/workflows-base.tar aperturedata/workflows-base:latest

      - name: Upload artifact
        uses: actions/upload-artifact@v4
        with:
          name: workflows-base
          path: ${{ runner.temp }}/workflows-base.tar

  build-test-apps:
    needs: [ build-base, get-version ]

    strategy:
      matrix:
        app: [
          dataset-ingestion,
          object-detection,
          embeddings-extraction,
          face-detection,
          jupyterlab,
          rag,
          mcp-server,
          crawl-website,
          text-extraction,
          text-embeddings,
          ingest-croissant,
          ingest-from-bucket,
          ingest-from-sql,
          sql-server,
        ]
    runs-on:
      - ubuntu-latest
    env:
      VERSION: ${{ needs.get-version.outputs.version }}

    steps:
      - name: Download artifact
        uses: actions/download-artifact@v4
        with:
          name: workflows-base
          path: ${{ runner.temp }}

      - name: Load image
        run: |
          docker load --input ${{ runner.temp }}/workflows-base.tar
          docker image ls -a

      - uses: aperture-data/common_job_steps@v1
        with:
          registry_username: ${{ fromJson(secrets.DOCKERHUB).username }}
          registry_password: ${{ fromJson(secrets.DOCKERHUB).password }}

      - uses: actions/checkout@v3

      - name: Test app
        env:
          CLEANUP: "true"
          WF_LOGS_AWS_CREDENTIALS: ${{ secrets.WF_LOGS_AWS_CREDENTIALS }}
          WF_DATA_SOURCE_GCP_BUCKET: ${{ secrets.WF_DATA_SOURCE_GCP_BUCKET }}
        run: |
          cd apps/${{ matrix.app }}
<<<<<<< HEAD
          if [ -f "test.sh" ]; then
            bash test.sh
          else
            bash ../build.sh
          fi
=======
          VERSION=latest bash test.sh || bash ../build.sh
>>>>>>> 67e44a7b

      - name: Push to docker (on main)
        # Only push to docker when merged to main
        # Pushing base to docker should be no-op after the first time
        if: github.event_name == 'push' && github.ref == 'refs/heads/main'
        run: |
          docker tag aperturedata/workflows-base aperturedata/workflows-base:$VERSION
          docker push aperturedata/workflows-base:$VERSION
          docker tag aperturedata/workflows-${{ matrix.app }} aperturedata/workflows-${{ matrix.app }}:$VERSION
          docker push aperturedata/workflows-${{ matrix.app }}:$VERSION

  build-test-meta:
    needs: [build-base, get-version]

    runs-on:
      - deployer
      - self-hosted

    env:
      VERSION: ${{ needs.get-version.outputs.version  }}

    steps:
      - name: Download artifact
        uses: actions/download-artifact@v4
        with:
          name: workflows-base
          path: ${{ runner.temp }}

      - name: Load image
        run: |
          docker load --input ${{ runner.temp }}/workflows-base.tar
          docker image ls -a

      - uses: actions/checkout@v3

      - uses: aperture-data/common_job_steps@v1
        with:
          registry_username: ${{ fromJson(secrets.DOCKERHUB).username }}
          registry_password: ${{ fromJson(secrets.DOCKERHUB).password }}

      - name: Test meta workflow
        env:
          CLEANUP: "true"
          WF_LOGS_AWS_CREDENTIALS: ${{ secrets.WF_LOGS_AWS_CREDENTIALS }}
          WF_DATA_SOURCE_GCP_BUCKET: ${{ secrets.WF_DATA_SOURCE_GCP_BUCKET }}
        run: |
          cd apps/crawl-to-rag
          bash test.sh

      - name: Push to docker (on main)
        # Only push to docker when merged to main
        # Pushing base to docker should be no-op after the first time
        if: github.event_name == 'push' && github.ref == 'refs/heads/main'
        run: |
          echo "Using version $VERSION"
          docker tag aperturedata/workflows-crawl-to-rag aperturedata/workflows-crawl-to-rag:$VERSION
          docker push aperturedata/workflows-crawl-to-rag:$VERSION

  update-version:
    needs: [build-test-meta, build-test-apps, get-version]
    runs-on: ubuntu-latest
    if: github.event_name == 'push' && github.ref == 'refs/heads/main' && success()
    env:
      VERSION: ${{ needs.get-version.outputs.version }}

    steps:
      - name: Comment on commit with version
        env:
          SHA: ${{ github.sha }}
        run: |
          RUN_URL="https://github.com/${{ github.repository }}/actions/runs/${{ github.run_id }}"
          curl -s -H "Authorization: Bearer ${{ secrets.PAT_VARIABLES }}" \
                -H "Accept: application/vnd.github+json" \
                -X POST \
                https://api.github.com/repos/${{ github.repository }}/commits/$SHA/comments \
                -d "{\"body\": \"Built and published Docker images for version \`$VERSION\`.  [View workflow run]($RUN_URL)\"}"

      - name: Extract PR number from squash commit
        id: find_pr
        run: |
          set -euo pipefail
          SHA="${{ github.sha }}"
          COMMIT_MSG=$(curl -s -H "Authorization: Bearer ${{ secrets.PAT_VARIABLES }}" \
          https://api.github.com/repos/${{ github.repository }}/commits/$SHA | jq -r .commit.message)
          PR_NUMBER=$(echo "$COMMIT_MSG" | grep -oE '#[0-9]+' | head -1 | tr -d '#' || true)
          if [ -n "$PR_NUMBER" ]; then
            echo "Found PR number: $PR_NUMBER"
            echo "pr_number=$PR_NUMBER" >> $GITHUB_OUTPUT
          else
            echo "No PR number found in commit message"
          fi

      - name: Comment on PR
        if: steps.find_pr.outputs.pr_number != ''
        run: |
          REPO="${{ github.repository }}"
          PR_NUMBER="${{ steps.find_pr.outputs.pr_number }}"
          RUN_URL="https://github.com/${{ github.repository }}/actions/runs/${{ github.run_id }}"
          BODY=$(jq -nc --arg ver "$VERSION" --arg run_url "$RUN_URL" '{
            body: "Docker images for version \($ver) were built and pushed after this PR was merged.  [View workflow run](\($run_url))"
          }')

          curl -s -X POST \
            -H "Authorization: Bearer ${{ secrets.PAT_VARIABLES }}" \
            -H "Accept: application/vnd.github+json" \
            https://api.github.com/repos/${REPO}/issues/${PR_NUMBER}/comments \
            -d "$BODY"<|MERGE_RESOLUTION|>--- conflicted
+++ resolved
@@ -129,15 +129,11 @@
           WF_DATA_SOURCE_GCP_BUCKET: ${{ secrets.WF_DATA_SOURCE_GCP_BUCKET }}
         run: |
           cd apps/${{ matrix.app }}
-<<<<<<< HEAD
           if [ -f "test.sh" ]; then
-            bash test.sh
+            VERSION=latest bash test.sh
           else
-            bash ../build.sh
+            VERSION=latest bash ../build.sh
           fi
-=======
-          VERSION=latest bash test.sh || bash ../build.sh
->>>>>>> 67e44a7b
 
       - name: Push to docker (on main)
         # Only push to docker when merged to main
