--- conflicted
+++ resolved
@@ -151,10 +151,7 @@
     strategy:
       matrix:
         app: [
-<<<<<<< HEAD
-=======
           rag,
->>>>>>> 2e20811f
           crawl-to-rag,
           dataset-ingestion
         ]
@@ -190,15 +187,9 @@
         run: |
           cd apps/${{ matrix.app }}
           if [ -f "test.sh" ]; then
-<<<<<<< HEAD
-            WORKFLOW_VERSION=$VERSION VERSION=latest bash test.sh
-          else
-            WORKFLOW_VERSION=$VERSION VERSION=latest bash ../build.sh
-=======
             WORKFLOW_VERSION=$VERSION CI_RUN=1 bash test.sh
           else
             WORKFLOW_VERSION=$VERSION CI_RUN=1 bash ../build.sh
->>>>>>> 2e20811f
           fi
 
       - name: Push to docker (on main)
